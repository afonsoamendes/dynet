--- conflicted
+++ resolved
@@ -25,11 +25,8 @@
     for(auto my_h : final_h()) ret.push_back(my_h);
     return ret;
   }
-<<<<<<< HEAD
   unsigned num_h0_components() const override { return 2 * layers; }
-=======
   void copy(const RNNBuilder & params) override;
->>>>>>> b862dec0
  protected:
   void new_graph_impl(ComputationGraph& cg) override;
   void start_new_sequence_impl(const std::vector<Expression>& h0) override;
