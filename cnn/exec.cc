#include "cnn/exec.h"

#include "cnn/param-nodes.h"

using namespace std;

namespace cnn {

ExecutionEngine::~ExecutionEngine() {}

void SimpleExecutionEngine::invalidate() {
    num_nodes_evaluated = 0;
}

const Tensor& SimpleExecutionEngine::forward() { 
  const VariableIndex node_max_index = (VariableIndex)(cg.nodes.size() - 1);
  return forward(node_max_index);
}

const Tensor& SimpleExecutionEngine::forward(VariableIndex i) {
  invalidate();
  return incremental_forward(i);
}

const Tensor& SimpleExecutionEngine::get_value(VariableIndex i) {
    assert(i < cg.nodes.size());
    if (i >= num_nodes_evaluated) {
      incremental_forward();
    }
    return nfxs[i];
}

const Tensor& SimpleExecutionEngine::incremental_forward() {
  const VariableIndex node_max_index = (VariableIndex)(cg.nodes.size() - 1);
  return incremental_forward(node_max_index);
}

const Tensor& SimpleExecutionEngine::incremental_forward(VariableIndex i) {
  assert(i < cg.nodes.size());

  // free any old memory if this is a new HG
  if (num_nodes_evaluated == 0) fxs->free();

  if (i >= num_nodes_evaluated) {
    nfxs.resize(i + 1);

    //vector<string> dummy(5, "x");
    vector<const Tensor*> xs(16);
    for (; num_nodes_evaluated <= i; ++num_nodes_evaluated) {
      const Node* node = cg.nodes[num_nodes_evaluated];
      xs.resize(node->arity());
      unsigned ai = 0;
      for (VariableIndex arg : node->args) {
        xs[ai] = &nfxs[arg];
        ++ai;
      }
      nfxs[num_nodes_evaluated].d = node->dim;
      nfxs[num_nodes_evaluated].v = static_cast<float*>(fxs->allocate(node->dim.size() * sizeof(float)));
      if (nfxs[num_nodes_evaluated].v == nullptr) {
        cerr << "out of memory\n";
        abort();
      }
      void* aux_mem = nullptr;
      size_t aux_size = node->aux_storage_size();
      if (aux_size) {
        aux_mem = fxs->allocate(aux_size);
        if (!aux_mem) {
          cerr << "aux out of memory\n";
          abort();
        }
      }
      node->aux_mem = aux_mem;
      node->forward(xs, nfxs[num_nodes_evaluated]);
    }
  }
  return nfxs[i];
}

void SimpleExecutionEngine::backward() {
    assert(nfxs.size() == cg.nodes.size());
    backward((VariableIndex)(cg.nodes.size()-1));
}

// TODO what is happening with parameter nodes if from_where > param_node_id ?
void SimpleExecutionEngine::backward(VariableIndex from_where) {
  assert(from_where+1 <= nfxs.size());
  assert(from_where+1 <= cg.nodes.size());
  if (nfxs[from_where].d.size() != 1) {
    cerr << "backward() called on non-scalar node.\n";
    abort();
  }
<<<<<<< HEAD

  const unsigned num_nodes = cg.nodes.size();
  ndEdfs.resize(num_nodes);
=======
  const unsigned node_max_index = from_where+1;
  ndEdfs.resize(node_max_index);
>>>>>>> 92ae8891
  dEdfs->free();
  for (unsigned i = 0; i < num_nodes; ++i) {
    const auto dim = nfxs[i].d;
    ndEdfs[i].d = dim;
    ndEdfs[i].v = static_cast<float*>(dEdfs->allocate(dim.size() * sizeof(float)));
    assert(ndEdfs[i].v);
  }
  dEdfs->zero_allocated_memory();
  // initialize dE/dE = 1
  ndEdfs.back().v = kSCALAR_ONE;

  // here we find constant paths to avoid doing extra work
<<<<<<< HEAD
=======
  const unsigned num_nodes = from_where+1;
>>>>>>> 92ae8891
  vector<bool> needs_derivative(num_nodes, false);
  for (auto i : cg.parameter_nodes)
    needs_derivative[i] = true;

  for (unsigned ni = 0; ni < num_nodes; ++ni) {
    bool nd = needs_derivative[ni];
    for (auto arg : cg.nodes[ni]->args)
      nd |= needs_derivative[arg];
    needs_derivative[ni] = nd;
  }

  // loop in reverse topological order
  vector<const Tensor*> xs;
  for (int i = num_nodes - 1; i >= 0; --i) {
    const Node* node = cg.nodes[i];
    xs.resize(node->arity());
    unsigned ai = 0;
    for (VariableIndex arg : node->args) {
      xs[ai] = &nfxs[arg];
      ++ai;
    }
    ai = 0;
    for (VariableIndex arg : node->args) {
      if (needs_derivative[arg]) {
        node->backward(xs, nfxs[i], ndEdfs[i], ai, ndEdfs[arg]);
      }
      ++ai;
    }
  }

  // accumulate gradients into parameters
  // this is simpler than you might find in some other frameworks
  // since we assume parameters come into the graph as a "function"
  // that returns the current value of the parameters
  for (VariableIndex i : cg.parameter_nodes)
    static_cast<ParameterNodeBase*>(cg.nodes[i])->accumulate_grad(ndEdfs[i]);
}

} // namespace cnn<|MERGE_RESOLUTION|>--- conflicted
+++ resolved
@@ -89,14 +89,9 @@
     cerr << "backward() called on non-scalar node.\n";
     abort();
   }
-<<<<<<< HEAD
 
-  const unsigned num_nodes = cg.nodes.size();
+  const unsigned num_nodes = from_where+1;
   ndEdfs.resize(num_nodes);
-=======
-  const unsigned node_max_index = from_where+1;
-  ndEdfs.resize(node_max_index);
->>>>>>> 92ae8891
   dEdfs->free();
   for (unsigned i = 0; i < num_nodes; ++i) {
     const auto dim = nfxs[i].d;
@@ -109,10 +104,6 @@
   ndEdfs.back().v = kSCALAR_ONE;
 
   // here we find constant paths to avoid doing extra work
-<<<<<<< HEAD
-=======
-  const unsigned num_nodes = from_where+1;
->>>>>>> 92ae8891
   vector<bool> needs_derivative(num_nodes, false);
   for (auto i : cg.parameter_nodes)
     needs_derivative[i] = true;
