#include "cnn/expr.h"

#include <initializer_list>

#include "cnn/nodes.h"
#include "cnn/conv.h"

namespace cnn { namespace expr {

Expression input(ComputationGraph& g, real s) { return Expression(&g, g.add_input(s)); }
Expression input(ComputationGraph& g, const real *ps) { return Expression(&g, g.add_input(ps)); }
Expression input(ComputationGraph& g, const Dim& d, const std::vector<float>* pdata) { return Expression(&g, g.add_input(d, pdata)); }
Expression parameter(ComputationGraph& g, Parameters* p) { return Expression(&g, g.add_parameters(p)); }
Expression lookup(ComputationGraph& g, LookupParameters* p, unsigned index) { return Expression(&g, g.add_lookup(p, index)); }
Expression lookup(ComputationGraph& g, LookupParameters* p, const unsigned* pindex) { return Expression(&g, g.add_lookup(p, pindex)); }
Expression const_lookup(ComputationGraph& g, LookupParameters* p, unsigned index) { return Expression(&g, g.add_const_lookup(p, index)); }
Expression const_lookup(ComputationGraph& g, LookupParameters* p, const unsigned* pindex) { return Expression(&g, g.add_const_lookup(p, pindex)); }

Expression operator-(const Expression& x) { return Expression(x.pg, x.pg->add_function<Negate>({x.i})); }
Expression operator+(const Expression& x, const Expression& y) { return Expression(x.pg, x.pg->add_function<Sum>({x.i, y.i})); }
Expression operator-(const Expression& x, const Expression& y) { return x+(-y); }
Expression operator-(real x, const Expression& y) { return Expression(y.pg, y.pg->add_function<ConstantMinusX>({y.i}, x)); }
Expression operator*(const Expression& x, const Expression& y) { return Expression(x.pg, x.pg->add_function<MatrixMultiply>({x.i, y.i})); }
Expression operator*(const Expression& x, float y) { return Expression(x.pg, x.pg->add_function<ConstScalarMultiply>({x.i}, y)); }
Expression cdiv(const Expression& x, const Expression& y) { return Expression(x.pg, x.pg->add_function<CwiseQuotient>({x.i, y.i})); }
Expression colwise_add(const Expression& x, const Expression& bias) { return Expression(x.pg, x.pg->add_function<AddVectorToAllColumns>({x.i, bias.i})); }

Expression tanh(const Expression& x) { return Expression(x.pg, x.pg->add_function<Tanh>({x.i})); }
Expression log(const Expression& x) { return Expression(x.pg, x.pg->add_function<Log>({x.i})); }
Expression exp(const Expression& x) { return Expression(x.pg, x.pg->add_function<Exp>({x.i})); }
Expression logistic(const Expression& x) { return Expression(x.pg, x.pg->add_function<LogisticSigmoid>({x.i})); }
Expression rectify(const Expression& x) { return Expression(x.pg, x.pg->add_function<Rectify>({x.i})); }
Expression hinge(const Expression& x, unsigned index, float m) { return Expression(x.pg, x.pg->add_function<Hinge>({x.i}, index, m)); }
Expression hinge(const Expression& x, const unsigned* pindex, float m) { return Expression(x.pg, x.pg->add_function<Hinge>({x.i}, pindex, m)); }
Expression log_softmax(const Expression& x) { return Expression(x.pg, x.pg->add_function<LogSoftmax>({x.i})); }
Expression log_softmax(const Expression& x, const std::vector<unsigned>& d) { return Expression(x.pg, x.pg->add_function<RestrictedLogSoftmax>({x.i}, d)); }
Expression softmax(const Expression& x) { return Expression(x.pg, x.pg->add_function<Softmax>({x.i})); }
Expression softsign(const Expression& x) { return Expression(x.pg, x.pg->add_function<SoftSign>({x.i})); }
Expression noise(const Expression& x, real stddev) { return Expression(x.pg, x.pg->add_function<GaussianNoise>({x.i}, stddev)); }
Expression dropout(const Expression& x, real p) { return Expression(x.pg, x.pg->add_function<Dropout>({x.i}, p)); }

Expression reshape(const Expression& x, const Dim& d) { return Expression(x.pg, x.pg->add_function<Reshape>({x.i}, d)); }
Expression transpose(const Expression& x) { return Expression(x.pg, x.pg->add_function<Transpose>({x.i})); }
<<<<<<< HEAD

Expression affine_transform(const std::vector<Expression>& xs) {
  ComputationGraph *pg = xs.begin()->pg;
  std::vector<VariableIndex> xis(xs.size());
  int i = 0;
  for (auto& e : xs) xis[i++] = e.i;
  return Expression(pg, pg->add_function<AffineTransform>(xis));
}
=======
Expression trace_of_product(const Expression& x, const Expression& y) {return Expression(x.pg, x.pg->add_function<TraceOfProduct>({x.i, y.i}));}
>>>>>>> 8f8d712b
Expression cwise_multiply(const Expression& x, const Expression& y) {return Expression(x.pg, x.pg->add_function<CwiseMultiply>({x.i, y.i}));}

Expression dot_product(const Expression& x, const Expression& y) { return Expression(x.pg, x.pg->add_function<DotProduct>({x.i, y.i})); }
Expression squared_distance(const Expression& x, const Expression& y) { return Expression(x.pg, x.pg->add_function<SquaredEuclideanDistance>({x.i, y.i})); }
Expression huber_distance(const Expression& x, const Expression& y, real c) { return Expression(x.pg, x.pg->add_function<HuberDistance>({x.i, y.i}, c)); }
Expression l1_distance(const Expression& x, const Expression& y) { return Expression(x.pg, x.pg->add_function<L1Distance>({x.i, y.i})); }
Expression binary_log_loss(const Expression& x, const Expression& y) { return Expression(x.pg, x.pg->add_function<BinaryLogLoss>({x.i,y.i})); }
Expression pairwise_rank_loss(const Expression& x, const Expression& y, real m) { return Expression(x.pg, x.pg->add_function<PairwiseRankLoss>({x.i, y.i}, m)); }

Expression conv1d_narrow(const Expression& x, const Expression& f) { return Expression(x.pg, x.pg->add_function<Conv1DNarrow>({x.i, f.i})); }
Expression conv1d_wide(const Expression& x, const Expression& f) { return Expression(x.pg, x.pg->add_function<Conv1DWide>({x.i, f.i})); }
Expression kmax_pooling(const Expression& x, unsigned k) { return Expression(x.pg, x.pg->add_function<KMaxPooling>({x.i}, k)); }
Expression fold_rows(const Expression& x, unsigned nrows) { return Expression(x.pg, x.pg->add_function<FoldRows>({x.i}, nrows)); }

Expression pick(const Expression& x, unsigned v) { return Expression(x.pg, x.pg->add_function<PickElement>({x.i}, v)); }
Expression pick(const Expression& x, unsigned* pv) { return Expression(x.pg, x.pg->add_function<PickElement>({x.i}, pv)); }
Expression pickrange(const Expression& x, unsigned v, unsigned u) { return Expression(x.pg, x.pg->add_function<PickRange>({x.i}, v, u)); }

Expression pickneglogsoftmax(const Expression& x, unsigned v) { return Expression(x.pg, x.pg->add_function<PickNegLogSoftmax>({x.i}, v)); }

Expression sum_cols(const Expression& x) { return Expression(x.pg, x.pg->add_function<SumColumns>({x.i})); }

Expression kmh_ngram(const Expression& x, unsigned n) { return Expression(x.pg, x.pg->add_function<KMHNGram>({x.i}, n)); }

} }<|MERGE_RESOLUTION|>--- conflicted
+++ resolved
@@ -41,18 +41,8 @@
 
 Expression reshape(const Expression& x, const Dim& d) { return Expression(x.pg, x.pg->add_function<Reshape>({x.i}, d)); }
 Expression transpose(const Expression& x) { return Expression(x.pg, x.pg->add_function<Transpose>({x.i})); }
-<<<<<<< HEAD
 
-Expression affine_transform(const std::vector<Expression>& xs) {
-  ComputationGraph *pg = xs.begin()->pg;
-  std::vector<VariableIndex> xis(xs.size());
-  int i = 0;
-  for (auto& e : xs) xis[i++] = e.i;
-  return Expression(pg, pg->add_function<AffineTransform>(xis));
-}
-=======
 Expression trace_of_product(const Expression& x, const Expression& y) {return Expression(x.pg, x.pg->add_function<TraceOfProduct>({x.i, y.i}));}
->>>>>>> 8f8d712b
 Expression cwise_multiply(const Expression& x, const Expression& y) {return Expression(x.pg, x.pg->add_function<CwiseMultiply>({x.i, y.i}));}
 
 Expression dot_product(const Expression& x, const Expression& y) { return Expression(x.pg, x.pg->add_function<DotProduct>({x.i, y.i})); }
