#include "cnn/model.h"
#include "cnn/tensor.h"
#include "cnn/aligned-mem-pool.h"
#include "cnn/cnn.h"

#include <unordered_set>
#include <iostream>

#include <fstream>
#include <sstream>
#include <boost/archive/text_iarchive.hpp>
#include <boost/archive/text_oarchive.hpp>

#define CNN_ALIGN 256
#if HAVE_CUDA
#include "cnn/gpu-ops.h"
#include "cnn/cuda.h"
#endif

using namespace std;

namespace cnn {

ParametersBase::~ParametersBase() {}

Parameters::Parameters(const Dim& d, float scale) : dim(d) {
  values.d = g.d = d;
  values.v = (float*)cnn_mm_malloc(d.size() * sizeof(float), CNN_ALIGN);
  if (scale) TensorTools::Randomize(values, scale); else TensorTools::Randomize(values);
  g.v = (float*)cnn_mm_malloc(d.size() * sizeof(float), CNN_ALIGN);
  TensorTools::Zero(g);
}

size_t Parameters::size() const { return dim.size(); }

void Parameters::scale_parameters(float a) {
  (*g) *= a;
}

void Parameters::squared_l2norm(float* sqnorm) const {
#if HAVE_CUDA
  gpu::l2_norm_reducer(values.d.size(), values.v, sqnorm, true, false);
#else
  *sqnorm = (*values).squaredNorm();
#endif
}

void Parameters::g_squared_l2norm(float* sqnorm) const {
#if HAVE_CUDA
  gpu::l2_norm_reducer(g.d.size(), g.v, sqnorm, true, false);
#else
  *sqnorm = (*g).squaredNorm();
#endif
}

void Parameters::copy(const Parameters & param) {
  assert(dim == param.dim);
  TensorTools::CopyElements(values, param.values);
}

void Parameters::accumulate_grad(const Tensor& d) {
#if HAVE_CUDA
  CUBLAS_CHECK(cublasSaxpy(cublas_handle, g.d.size(), kSCALAR_ONE, d.v, 1, g.v, 1));
#else
  *g += *d;
#endif
}

void Parameters::clear() {
  TensorTools::Zero(g);
}

LookupParameters::LookupParameters(unsigned n, const Dim& d) : dim(d), values(n), grads(n) {
  for (unsigned i = 0; i < n; ++i) {
    auto& v = values[i];
    v.d = d;
    v.v = (float*)cnn_mm_malloc(d.size() * sizeof(float), CNN_ALIGN);
    TensorTools::Randomize(v);

    auto& g = grads[i];
    g.d = d;
    g.v = (float*)cnn_mm_malloc(d.size() * sizeof(float), CNN_ALIGN);
    TensorTools::Zero(g);
  }
}

void LookupParameters::scale_parameters(float a) {
  for (auto& p : values)
    (*p) *= a;
}

void LookupParameters::Initialize(unsigned index, const vector<float>& val) {
  assert(int(val.size()) == int(dim.size()));
#if HAVE_CUDA
  cerr << "implement LookupParameters::Initialize\n";
  throw cuda_not_implemented("LookupParameters::Initialize");
#else
  memcpy(values[index].v, &val[0], val.size() * sizeof(float));
#endif
}

size_t LookupParameters::size() const {
  return values.size() * dim.size();
}

void LookupParameters::g_squared_l2norm(float* sqnorm) const {
#if HAVE_CUDA
  bool acc = false;
  for (auto i : non_zero_grads) {
    gpu::l2_norm_reducer(grads[i].d.size(), grads[i].v, sqnorm, true, acc);
    acc = true;
  }
#else
  real a = 0;
  for (auto i : non_zero_grads)
    a += (*grads[i]).squaredNorm();
  *sqnorm = a;
#endif
}

void LookupParameters::squared_l2norm(float* sqnorm) const {
#if HAVE_CUDA
  bool acc = false;
  for (unsigned i = 0; i < values.size(); ++i) {
    gpu::l2_norm_reducer(values[i].d.size(), values[i].v, sqnorm, true, acc);
    acc = true;
  }
#else
  float a = 0;
  for (unsigned i = 0; i < values.size(); ++i)
    a += (*values[i]).squaredNorm();
  *sqnorm = a;
#endif
}

void LookupParameters::copy(const LookupParameters & param) {
  assert(dim == param.dim);
  for(size_t i = 0; i < param.values.size(); ++i)
    TensorTools::CopyElements(values[i], param.values[i]);
}

void LookupParameters::accumulate_grad(unsigned index, const Tensor& d) {
  non_zero_grads.insert(index);
#if HAVE_CUDA
  CUBLAS_CHECK(cublasSaxpy(cublas_handle, d.d.size(), kSCALAR_ONE, d.v, 1, grads[index].v, 1));
#else
  *grads[index] += *d;
#endif
}

void LookupParameters::clear() {
  for (auto i : non_zero_grads)
    TensorTools::Zero(grads[i]);
  non_zero_grads.clear();
}

Model::~Model() {
  for (auto p : all_params) delete p;
}

void Model::project_weights(float radius) {
  static float* project_scratch = 0;
  if (!project_scratch)
    project_scratch = (float*)cnn_mm_malloc(all_params.size() * sizeof(float), 256);
  int pi = 0;
  for (auto p : all_params) {
    p->squared_l2norm(&project_scratch[pi]);
    ++pi;
  }
  double gg = 0;
  for (int i = 0; i < pi; ++i)
    gg += project_scratch[i];
  cerr << "NORM: " << sqrt(gg) << endl;
}

float Model::gradient_l2_norm() const {
  if (!gradient_norm_scratch)
    gradient_norm_scratch = (float*)cnn_mm_malloc(all_params.size() * sizeof(float), 256);
  int pi = 0;
  for (auto p : all_params) {
    p->g_squared_l2norm(&gradient_norm_scratch[pi]);
    ++pi;
  }
#if HAVE_CUDA
  float res = 0;
  gpu::l2_norm_reducer(all_params.size(), gradient_norm_scratch, gradient_norm_scratch, false, false);
  cudaMemcpy(&res, gradient_norm_scratch, sizeof(float),  cudaMemcpyDeviceToHost);
  return sqrt(res);
#else
  double gg = 0;
  for (int i = 0; i < pi; ++i)
    gg += gradient_norm_scratch[i];
  return sqrt(gg);
#endif
}

Parameters* Model::add_parameters(const Dim& d, float scale) {
  Parameters* p = new Parameters(d, scale);
  all_params.push_back(p);
  params.push_back(p);
  return p;
}

LookupParameters* Model::add_lookup_parameters(unsigned n, const Dim& d) {
  LookupParameters* p = new LookupParameters(n,d);
  all_params.push_back(p);
  lookup_params.push_back(p);
  return p;
}

<<<<<<< HEAD
void Model::reset_gradient() {
  for (auto p : params) { p->clear(); }
  for (auto p : lookup_params) { p->clear(); }
}
=======
void save_cnn_model(std::string filename, Model* model) {
    std::ofstream out(filename);
    boost::archive::text_oarchive oa(out);
    oa << (*model);
};

void load_cnn_model(std::string filename, Model* model) {
    std::ifstream in(filename);
    boost::archive::text_iarchive ia(in);
    ia >> (*model);
};

>>>>>>> 63ed049d

} // namespace cnn<|MERGE_RESOLUTION|>--- conflicted
+++ resolved
@@ -208,12 +208,11 @@
   return p;
 }
 
-<<<<<<< HEAD
 void Model::reset_gradient() {
   for (auto p : params) { p->clear(); }
   for (auto p : lookup_params) { p->clear(); }
 }
-=======
+
 void save_cnn_model(std::string filename, Model* model) {
     std::ofstream out(filename);
     boost::archive::text_oarchive oa(out);
@@ -226,6 +225,4 @@
     ia >> (*model);
 };
 
->>>>>>> 63ed049d
-
 } // namespace cnn