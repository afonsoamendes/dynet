--- conflicted
+++ resolved
@@ -21,11 +21,7 @@
 
 void ConstParameterNode::forward_impl(const vector<const Tensor*>& xs, Tensor& fx) const {
   assert(xs.size() == 0);
-<<<<<<< HEAD
-  *fx = *params->values * global_weight_decay.CurrentWeightDecay();
-=======
-  fx.v = params.get()->values.v;
->>>>>>> c5185cf3
+  *fx.v = *params.get()->values.v * global_weight_decay.CurrentWeightDecay();
 }
 
 void ConstParameterNode::backward_impl(const vector<const Tensor*>& xs,
@@ -50,21 +46,17 @@
 
 void ParameterNode::forward_impl(const vector<const Tensor*>& xs, Tensor& fx) const {
   assert(xs.size() == 0);
-<<<<<<< HEAD
 // TODO
 //  if (params->not_regularized) {
 //    fx.v = params->values.v;
 //    return;
 //  }
 #if HAVE_CUDA
-  fx.v = params->values.v;
+  fx.v = params.get()->values.v;
   cerr << "ParameterNode::forward_impl - implement * global_weight_scale for CUDA\n";
 #else
-  *fx = *params->values * global_weight_decay.CurrentWeightDecay();
+  *fx = *params.get()->values * global_weight_decay.CurrentWeightDecay();
 #endif
-=======
-  fx.v = params.get()->values.v;
->>>>>>> c5185cf3
 }
 
 void ParameterNode::backward_impl(const vector<const Tensor*>& xs,
@@ -158,11 +150,7 @@
   if(pindex) {
     assert(*pindex < params.get()->values.size());
     assert (fx.d.batch_elems() == 1);
-<<<<<<< HEAD
-    fx.vec() = params->values[*pindex].vec() * global_weight_decay.CurrentWeightDecay();
-=======
-    fx.v = params.get()->values[*pindex].v;
->>>>>>> c5185cf3
+    fx.vec() = params.get()->values[*pindex].vec() * global_weight_decay.CurrentWeightDecay();
   } else {
     assert (pindices);
     assert (fx.d.batch_elems() == pindices->size());
@@ -173,13 +161,10 @@
 #if HAVE_CUDA
       cudaMemcpyAsync(v, params.get()->values[i].v, fx.d.batch_size() * sizeof(float), cudaMemcpyDeviceToDevice);
 #else
-<<<<<<< HEAD
       // we should use colwise() instead of memcpy to get rid of the
       // extra multiply by global_weight_decay.CurrentWeightDecay()
-      memcpy(v, params->values[i].v, fx.d.batch_size() * sizeof(float));
-=======
       memcpy(v, params.get()->values[i].v, fx.d.batch_size() * sizeof(float));
->>>>>>> c5185cf3
+
 #endif
     }
     fx.vec() *= global_weight_decay.CurrentWeightDecay();
