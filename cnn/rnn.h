#ifndef CNN_RNN_H_
#define CNN_RNN_H_

#include "cnn/cnn.h"
#include "cnn/rnn-state-machine.h"
#include "cnn/expr.h"

using namespace cnn::expr;

namespace cnn {

class Model;

BOOST_STRONG_TYPEDEF(int, RNNPointer)
inline void swap(RNNPointer& i1, RNNPointer& i2) {
  RNNPointer t = i1; i1 = i2; i2 = t;
}

// interface for constructing an RNN, LSTM, GRU, etc.
struct RNNBuilder {
  RNNBuilder() : cur(-1) {}
  virtual ~RNNBuilder();

  RNNPointer state() const { return cur; }

  // call this to reset the builder when you are working with a newly
  // created ComputationGraph object
  void new_graph(ComputationGraph& cg) {
    sm.transition(RNNOp::new_graph);
    new_graph_impl(cg);
  }

  // Reset for new sequence
  // call this before add_input and after new_graph,
  // when starting a new sequence on the same hypergraph.
  // h_0 is used to initialize hidden layers at timestep 0 to given values
  void start_new_sequence(const std::vector<Expression>& h_0={}) {
    sm.transition(RNNOp::start_new_sequence);
    cur = RNNPointer(-1);
    head.clear();
    start_new_sequence_impl(h_0);
  }

  // add another timestep by reading in the variable x
  // return the hidden representation of the deepest layer
  Expression add_input(const Expression& x) {
    sm.transition(RNNOp::add_input);
    head.push_back(cur);
    int rcp = cur;
    cur = head.size() - 1;
    return add_input_impl(rcp, x);
  }

  // add another timestep, but define recurrent connection to prev
  // rather than to head[cur]
  // this can be used to construct trees, implement beam search, etc.
  Expression add_input(const RNNPointer& prev, const Expression& x) {
    sm.transition(RNNOp::add_input);
    head.push_back(prev);
    cur = head.size() - 1;
    return add_input_impl(prev, x);
  }

  // rewind the last timestep - this DOES NOT remove the variables
  // from the computation graph, it just means the next time step will
  // see a different previous state. You can remind as many times as
  // you want.
  void rewind_one_step() {
    cur = head[cur];
  }

  // returns node (index) of most recent output
  virtual Expression back() const = 0;
  // access the final output of each hidden layer
  virtual std::vector<Expression> final_h() const = 0;
  virtual std::vector<Expression> get_h(RNNPointer i) const = 0;
  // access the state of each hidden layer, in a format that can be used in
  // start_new_sequence
  virtual std::vector<Expression> final_s() const = 0;
<<<<<<< HEAD
  virtual unsigned num_h0_components() const  = 0;
=======
  virtual std::vector<Expression> get_s(RNNPointer i) const = 0;
>>>>>>> 92ae8891
  // copy the parameters of another builder
  virtual void copy(const RNNBuilder & params) = 0;
 protected:
  virtual void new_graph_impl(ComputationGraph& cg) = 0;
  virtual void start_new_sequence_impl(const std::vector<Expression>& h_0) = 0;
  virtual Expression add_input_impl(int prev, const Expression& x) = 0;
  RNNPointer cur;
 private:
  // the state machine ensures that the caller is behaving
  RNNStateMachine sm;
  std::vector<RNNPointer> head; // head[i] returns the head position
};

struct SimpleRNNBuilder : public RNNBuilder {
  SimpleRNNBuilder() = default;
  explicit SimpleRNNBuilder(unsigned layers,
                            unsigned input_dim,
                            unsigned hidden_dim,
                            Model* model,
                            bool support_lags=false);

 protected:
  void new_graph_impl(ComputationGraph& cg) override;
  void start_new_sequence_impl(const std::vector<Expression>& h_0) override;
  Expression add_input_impl(int prev, const Expression& x) override;

 public:
<<<<<<< HEAD
  Expression add_auxiliary_input(const Expression& x, const Expression &aux);

  Expression back() const override { return (cur == -1? h0.back() : h[cur].back()); }
  std::vector<Expression> final_h() const override { return (h.size() == 0 ? h0 : h.back()); }
  std::vector<Expression> final_s() const override { return final_h(); }
=======
  Expression back() const { return h.back().back(); }
  std::vector<Expression> final_h() const { return (h.size() == 0 ? h0 : h.back()); }
  std::vector<Expression> final_s() const { return final_h(); }

  std::vector<Expression> get_h(RNNPointer i) const { return (i == -1 ? h0 : h[i]); }
  std::vector<Expression> get_s(RNNPointer i) const { return get_h(i); }
>>>>>>> 92ae8891
  void copy(const RNNBuilder & params) override;

  unsigned num_h0_components() const override { return layers; }

 private:
  // first index is layer, then x2h h2h hb
  std::vector<std::vector<Parameters*>> params;

  // first index is layer, then x2h h2h hb
  std::vector<std::vector<Expression>> param_vars;

  // first index is time, second is layer
  std::vector<std::vector<Expression>> h;

  // initial value of h
  // defaults to zero matrix input
  std::vector<Expression> h0;

  unsigned layers;
  bool lagging;
};

} // namespace cnn

#endif<|MERGE_RESOLUTION|>--- conflicted
+++ resolved
@@ -77,11 +77,8 @@
   // access the state of each hidden layer, in a format that can be used in
   // start_new_sequence
   virtual std::vector<Expression> final_s() const = 0;
-<<<<<<< HEAD
   virtual unsigned num_h0_components() const  = 0;
-=======
   virtual std::vector<Expression> get_s(RNNPointer i) const = 0;
->>>>>>> 92ae8891
   // copy the parameters of another builder
   virtual void copy(const RNNBuilder & params) = 0;
  protected:
@@ -109,20 +106,14 @@
   Expression add_input_impl(int prev, const Expression& x) override;
 
  public:
-<<<<<<< HEAD
   Expression add_auxiliary_input(const Expression& x, const Expression &aux);
 
   Expression back() const override { return (cur == -1? h0.back() : h[cur].back()); }
   std::vector<Expression> final_h() const override { return (h.size() == 0 ? h0 : h.back()); }
   std::vector<Expression> final_s() const override { return final_h(); }
-=======
-  Expression back() const { return h.back().back(); }
-  std::vector<Expression> final_h() const { return (h.size() == 0 ? h0 : h.back()); }
-  std::vector<Expression> final_s() const { return final_h(); }
 
   std::vector<Expression> get_h(RNNPointer i) const { return (i == -1 ? h0 : h[i]); }
   std::vector<Expression> get_s(RNNPointer i) const { return get_h(i); }
->>>>>>> 92ae8891
   void copy(const RNNBuilder & params) override;
 
   unsigned num_h0_components() const override { return layers; }
