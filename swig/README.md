# SWIG bindings for DyNet in Scala/Java

The code in `dynet_swig.i` provides SWIG instructions to wrap salient
parts of DyNet for use in other languages, in particular Scala (and
Java). The code in `src/main/scala` provides helper functions and
implicit conversions that facilitate using DyNet from Scala.

## Building

To include in the DyNet build, simply add `-DINCLUDE_SWIG=ON` to the
`cmake` command. (See the [DyNet
documentation](http://dynet.readthedocs.io/en/latest/install.html) for
general build instructions). For example, run this from the `build`
directory:

```
build$ cmake .. -DEIGEN3_INCLUDE_DIR=../../eigen -DINCLUDE_SWIG=ON
build$ make
```

If successful, the end of the build will look like:

```
[ 93%] Building Java objects for dynet_swigJNI.jar
[ 94%] Generating CMakeFiles/dynet_swigJNI.dir/java_class_filelist
[ 95%] Creating Java archive dynet_swigJNI.jar
[ 95%] Built target dynet_swigJNI
[ 96%] Running sbt
...
[info] lots of sbt stuff here
...
[success] Total time: 7 s, completed Jan 11, 2017 1:05:58 PM
[ 96%] Built target scala_helper
[100%] Built target dynet_swig
```

This command runs SWIG to generate a dynamic library file and JNI
bindings, then runs `sbt assembly` to produce an "uberjar" containing
both the Dynet bindings and the Scala helpers. It outputs three
artifacts in the `build/swig` directory: `dynet_swigJNI.jar`,
`dynet_swigJNI_dylib.jar` and `dynet_swigJNI_scala.jar`. Note that
`dynet_swigJNI_dylib.jar` contains a native library that is not
portable across systems.

To include DyNet in a Scala project, add both
`dynet_swigJNI_dylib.jar` and `dynet_swigJNI_scala.jar` to your
classpath. If you're using `sbt`, you can put these in a `lib/`
directory under the project root directory. To include DyNet in a Java
project, add both `dynet_swigJNI_dylib.jar` and `dynet_swigJNI.jar` to
your classpath.

### Disabling Scala Helpers

If you don't want the Scala helpers (and, in particular, if you
don't have `sbt`) then when you run `cmake` include the additional flag

```
-DINCLUDE_SCALA_HELPERS=OFF
```

### Building for GPU

To build the GPU version, make sure you have CUDA installed, then
simply add `-DBACKEND=cuda` as a `cmake` option. The generated `.jar`
and dynamic library will use the GPU for computations. (Currently
there's no way to build a version that can do both CPU and GPU, you
would have to build two separate versions if you wanted that.)

The CPU and GPU versions of DyNet behave almost identically. The one
difference is that the `DynetParams` class has additional fields in
the GPU version for configuring the GPU. This difference shouldn't
affect you unless you want to configure these parameters and also run
the same code on the CPU.

## Running the Examples

Several examples using DyNet from Scala and Java are included under
`src/main/[scala|java]/edu/cmu/dynet/examples/`. After running `make`,
you can run the Scala examples using `sbt` from the `swig` directory:

```
swig$ sbt "runMain edu.cmu.dynet.examples.XorScala"
```

The Java example takes a couple more steps:

```
swig$ javac -d . -cp ../build/swig/dynet_swigJNI.jar:../build/swig/dynet_swigJNI_dylib.jar src/main/java/edu/cmu/dynet/examples/XorExample.java
swig$ java -cp .:../build/swig/dynet_swigJNI.jar:../build/swig/dynet_swigJNI_dylib.jar edu.cmu.dynet.examples.XorExample
```

In both cases, you should see output like:

```
Running XOR example
[dynet] random seed: 1650744221
[dynet] allocating memory: 512MB
[dynet] memory allocation done.
Dynet initialized!

Computation graphviz structure:
digraph G {
  rankdir=LR;
  nodesep=.05;
  N0 [label="v0 = parameters({8,2}) @ 0x7ff1da8000e0"];
  N1 [label="v1 = parameters({8}) @ 0x7ff1da800260"];
  N2 [label="v2 = parameters({1,8}) @ 0x7ff1da800380"];
  N3 [label="v3 = parameters({1}) @ 0x7ff1da8004f0"];
  N4 [label="v4 = constant({2})"];
  N5 [label="v5 = scalar_constant(0x7ff1d8f12ce8)"];
  N6 [label="v6 = v0 * v4"];
  N0 -> N6;
  N4 -> N6;
  N7 [label="v7 = v6 + v1"];
  N6 -> N7;
  N1 -> N7;
  N8 [label="v8 = tanh(v7)"];
  N7 -> N8;
  N9 [label="v9 = v2 * v8"];
  N2 -> N9;
  N8 -> N9;
  N10 [label="v10 = v9 + v3"];
  N9 -> N10;
  N3 -> N10;
  N11 [label="v11 = || v10 - v5 ||^2"];
  N10 -> N11;
  N5 -> N11;
}

Training...
iter = 0, loss = 0.6974922
iter = 1, loss = 1.4101544E-4
iter = 2, loss = 2.1905963E-8
iter = 3, loss = 3.2875924E-12
iter = 4, loss = 2.220446E-15
iter = 5, loss = 8.881784E-16
iter = 6, loss = 8.881784E-16
iter = 7, loss = 8.881784E-16
iter = 8, loss = 8.881784E-16
iter = 9, loss = 8.881784E-16
iter = 10, loss = 8.881784E-16
iter = 11, loss = 8.881784E-16
iter = 12, loss = 8.881784E-16
iter = 13, loss = 8.881784E-16
iter = 14, loss = 8.881784E-16
iter = 15, loss = 8.881784E-16
iter = 16, loss = 8.881784E-16
iter = 17, loss = 8.881784E-16
iter = 18, loss = 8.881784E-16
iter = 19, loss = 8.881784E-16
iter = 20, loss = 8.881784E-16
iter = 21, loss = 8.881784E-16
iter = 22, loss = 8.881784E-16
iter = 23, loss = 8.881784E-16
iter = 24, loss = 8.881784E-16
iter = 25, loss = 8.881784E-16
iter = 26, loss = 8.881784E-16
iter = 27, loss = 8.881784E-16
iter = 28, loss = 8.881784E-16
iter = 29, loss = 8.881784E-16
```

## Usage

The Scala version of DyNet is intended to work mostly like the
C++. However, there are a few exceptions to watch out for, which are
documented below.

### Imports

Import dynet using:

<<<<<<< HEAD
```scala
// Dynet classes and structs, e.g., Parameter
import edu.cmu.dynet._
// Dynet neural network operations, e.g., affine_transform
import edu.cmu.dynet.dynet_swig._
// Scala helpers, e.g., implicit type conversions
import edu.cmu.dynet.DynetScalaHelpers._
```

### Creating `ComputationGraph`s
=======
### `ComputationGraph.getNew`
>>>>>>> a0eefaf9

DyNet does not like it if you try to instantiate more than one
ComputationGraph at a time.

A common idiom in the C++ is to do things like:

```cpp
for (int i = 0; i < NUM_TIMES; i++) {
  ComputationGraph cg;
  // do some computations
}
```

<<<<<<< HEAD
This works in C++ because `cg` gets destructed each time it goes out
of scope. The same is not true in Scala:

```scala
// BAD! DO NOT DO THIS!
for (i <- 0 until NUM_TIMES) {
  val cg = new ComputationGraph
  // do some computations
}
```

Here, the underlying C++ ComputationGraph gets destructed at some point 
(presumably whenever the Java GC runs),
but not immediately. As a result, your program will crash with:
=======
This works because here `cg` gets destructed each time it goes out of scope. 

If you were to write the analogous code in Scala 
(generating a new ComputationGraph each iteration)
the underlying C++ ComputationGraph would get destructed at some point 
(presumably whenever the Java GC runs),
but not at the end of each loop.
As a result, your program would crash with the dreaded
>>>>>>> a0eefaf9

```
[error] Memory allocator assumes only a single ComputationGraph at a time.
```

To prevent this, in Scala 
you can only get new `ComputationGraph`s using the static `getNew` method:

```scala
for (i <- 0 until NUM_TIMES) {
  val cg = ComputationGraph.getNew
  // do some computations
}
```

<<<<<<< HEAD
=======
which keeps track of the previously allocated `ComputationGraph` and deletes it
whenever you request a new one.

>>>>>>> a0eefaf9
### `std::vector`s

SWIG generates Java wrappers for the various `std::vector<>` types,
`IntVector`, `FloatVector`, `ExpressionVector`, and so on. Each has a 
no-argument constructor, a `capacity: Int` constructor, and a
`elems: java.util.Collection[T]` constructor (for the relevant type `T`).

`DynetScalaHelpers` contain implicit conversions from the corresponding
`Seq` types, so that you can do things like

```scala
// Seq[Int] implicitly converted to java.util.Collection[java.lang.Integer]
val intVector = new IntVector(Seq(1, 2, 3, 4))
intVector.set(0, 10)
println(intVector.get(1))
```

There are implicit conversions in the other direction too:

```scala
println(intVector.mkString(" "))
```

But the conversions are O(n) every time:

```scala
for (i <- 0 until intVector.size) {
  println(intVector(i))     // BAD, O(n) conversion makes the loop quadratic
  println(intVector.get(i)) // GOOD, O(1) native array access
}
```

### `FloatVector` scope

The `FloatVector` class is a wrapper around a native C++ `vector<float>`. 
Some of the `input` functions take a `FloatVector` parameter, and behind
the scenes they are copying a _pointer_ to the underlying C++ vector.

Whenever the Scala `FloatVector` gets garbage-collected, it will delete
the underlying C++ vector. If you still have computations that point to
it, you will get a segfault.

Therefore, in this situation it is *very important* to keep the 
`FloatVector`s in scope so that they don't get prematurely garbage-collected.

For example, imagine you have a function:

```scala
def getImage(index: Int): FloatVector
```

that reads an image off disk.

The following is bad:

```scala
// THIS IS BAD
for (idx <- indexes) {
  val x = input(cg, dim(100), getImage(idx))
  // some other computations
  cg.forward(loss_expr)
  cg.backward(loss_expr)
}
```

as the FloatVector that comes back from `getImage` is eligible (and likely)
to be garbage collected before `cg.forward` (which runs a chain of computations
that involve a pointer to the deleted vector) ever runs.

Instead, you need to do something like

```scala
// THIS IS FINE
for (idx <- indexes) {
  val image = getImage(idx)
  val x = input(cg, dim(100), image)
  // some other computations
  cg.forward(loss_expr)
  cg.backward(loss_expr)
}
```

because now `image` can't be garbage collected until after
its iteration is finished.

(It is possible, even likely, that there are other ways in which this
 phenomenon might manifest, so keep an eye out.)

### Pointers

For the most part you shouldn't have to worry about pointers; most things
are references in Java, so where a C++ method might take a 
`Model*` parameter, the corresponding Java method just takes a `Model`.

The exception is primitives. SWIG produces (for example) a `SWIGTYPE_p_int`
type wrapper for `int*` and bare functions for working with these. 
In the Scala helpers we provide wrapper classes `IntPointer` and `FloatPointer`
that are nicer to work with and that implicitly convert to the SWIG types.

### Serialization

DyNet uses `boost::serialization` to correctly serialize/deserialize
an object graph of `Model`s, `Builder`s, and so on. On the Java side
we expose `ModelLoader` and `ModelSaver` classes that wrap this
functionality and allow complex serialization from Scala code. We also
extended these classes to serialize primitives and Java/Scala objects
that implement `Serializable`:

```scala
    val mod1 = new Model()
    val rnn1 = new SimpleRNNBuilder(1, 10, 10, mod1)

    val path = "/path/to/save/model/files"
    val saver = new ModelSaver(path)
    saver.add_model(mod1)
    saver.add_srnn_builder(rnn1)
    saver.add_object(new Foo())
    saver.add_int(3)
    saver.done()

    val loader = new ModelLoader(path)
    val mod2 = loader.load_model()
    val rnn2 = loader.load_srnn_builder()
    val foo = loader.load_object(classOf[Foo])
    val i = loader.load_int()
    loader.done()
```

The `ModelSaver` doesn't do any tracking of what it saves (or in what order),
so it's on you to track that and/or make sure you deserialize things in the
same order they were serialized.
<|MERGE_RESOLUTION|>--- conflicted
+++ resolved
@@ -170,7 +170,6 @@
 
 Import dynet using:
 
-<<<<<<< HEAD
 ```scala
 // Dynet classes and structs, e.g., Parameter
 import edu.cmu.dynet._
@@ -180,10 +179,7 @@
 import edu.cmu.dynet.DynetScalaHelpers._
 ```
 
-### Creating `ComputationGraph`s
-=======
 ### `ComputationGraph.getNew`
->>>>>>> a0eefaf9
 
 DyNet does not like it if you try to instantiate more than one
 ComputationGraph at a time.
@@ -197,38 +193,20 @@
 }
 ```
 
-<<<<<<< HEAD
-This works in C++ because `cg` gets destructed each time it goes out
-of scope. The same is not true in Scala:
-
-```scala
-// BAD! DO NOT DO THIS!
-for (i <- 0 until NUM_TIMES) {
-  val cg = new ComputationGraph
-  // do some computations
-}
-```
-
-Here, the underlying C++ ComputationGraph gets destructed at some point 
-(presumably whenever the Java GC runs),
-but not immediately. As a result, your program will crash with:
-=======
 This works because here `cg` gets destructed each time it goes out of scope. 
 
-If you were to write the analogous code in Scala 
-(generating a new ComputationGraph each iteration)
-the underlying C++ ComputationGraph would get destructed at some point 
-(presumably whenever the Java GC runs),
-but not at the end of each loop.
-As a result, your program would crash with the dreaded
->>>>>>> a0eefaf9
+If you were to write the analogous code in Scala (generating a new
+ComputationGraph each iteration) the underlying C++ ComputationGraph
+would get destructed at some point (presumably whenever the Java GC
+runs), but not at the end of each loop.  As a result, your program
+would crash with the dreaded 
 
 ```
 [error] Memory allocator assumes only a single ComputationGraph at a time.
 ```
 
-To prevent this, in Scala 
-you can only get new `ComputationGraph`s using the static `getNew` method:
+To prevent this, in Scala you can only get new `ComputationGraph`s
+using the static `getNew` method:
 
 ```scala
 for (i <- 0 until NUM_TIMES) {
@@ -237,12 +215,9 @@
 }
 ```
 
-<<<<<<< HEAD
-=======
 which keeps track of the previously allocated `ComputationGraph` and deletes it
 whenever you request a new one.
 
->>>>>>> a0eefaf9
 ### `std::vector`s
 
 SWIG generates Java wrappers for the various `std::vector<>` types,
