--- conflicted
+++ resolved
@@ -717,12 +717,11 @@
   unsigned dimension;
 };
 
-<<<<<<< HEAD
-// x_1 is a std::vector
-// y = x_1[start:end]
+// x_1 is a tensor
+// y = x_1[start:end] along dimension d
 // (start inclusive, end exclusive)
 struct PickRange : public Node {
-  explicit PickRange(const std::initializer_list<VariableIndex>& a, unsigned s, unsigned e) : Node(a), start(s), end(e) {}
+  explicit PickRange(const std::initializer_list<VariableIndex>& a, unsigned s, unsigned e, unsigned d = 0) : Node(a), start(s), end(e), dim(d) {}
   virtual int autobatch_sig(const ComputationGraph &cg, SigMap &sm) const override;
   virtual std::vector<int> autobatch_concat(const ComputationGraph & cg) const override { return std::vector<int>(1, 1); }  
   virtual void autobatch_reshape(const ComputationGraph & cg,
@@ -732,13 +731,6 @@
                                  Tensor& fx) const override {
     autobatch_reshape_concatonly(cg, batch_ids, concat, xs, fx);
   }
-=======
-// x_1 is a tensor
-// y = x_1[start:end] along dimension d
-// (start inclusive, end exclusive)
-struct PickRange : public Node {
-  explicit PickRange(const std::initializer_list<VariableIndex>& a, unsigned s, unsigned e, unsigned d = 0) : Node(a), start(s), end(e), dim(d) {}
->>>>>>> e6e56675
   DYNET_NODE_DEFINE_DEV_IMPL()
   virtual bool supports_multibatch() const override { return true; }
   unsigned start, end, dim;
