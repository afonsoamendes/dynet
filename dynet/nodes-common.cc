--- conflicted
+++ resolved
@@ -764,18 +764,9 @@
 Dim AffineTransform::dim_forward(const vector<Dim>& xs) const {
   DYNET_ARG_CHECK((xs.size() - 1) % 2 == 0, "Bad number of inputs in AffineTransform: " << xs);
   if(xs.size() == 1) return xs[0];
-<<<<<<< HEAD
-  if (xs[0].rows() != xs[1].rows() ||
-      xs[1].cols() != xs[2].rows())
-    DYNET_INVALID_ARG("Bad dimensions for AffineTransform: " << xs);
-  Dim d = (xs[2].nd == 2 ? 
-    Dim({xs[0].rows(), xs[2].cols()}, max(max(xs[0].bd, xs[1].bd), xs[2].bd)) :
-    Dim({xs[0].rows()}, max(max(xs[0].bd, xs[1].bd), xs[2].bd)));
-=======
   DYNET_ARG_CHECK(xs[0].rows() == xs[1].rows() && xs[1].cols() == xs[2].rows(),
                           "Bad dimensions for AffineTransform: " << xs);
   Dim d({xs[0].rows(), xs[2].cols()}, max(max(xs[0].bd, xs[1].bd), xs[2].bd));
->>>>>>> b7e4f4e1
   for (unsigned i = 3; i < xs.size(); i += 2) {
     DYNET_ARG_CHECK(xs[i].cols() == xs[i+1].rows() && d.rows() == xs[i].rows() && d.cols() == xs[i+1].cols(),
                             "Bad dimensions for AffineTransform: " << xs);
