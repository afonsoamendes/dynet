/**
 * \file rnn.h
 * \defgroup rnnbuilders rnnbuilders
 * \brief Helper structures to build recurrent units
 *
 * \details TODO: Create documentation and explain rnns, etc...
 */

#ifndef DYNET_RNN_H_
#define DYNET_RNN_H_

#include "dynet/dynet.h"
#include "dynet/rnn-state-machine.h"
#include "dynet/expr.h"

using namespace dynet::expr;

namespace dynet {

class ParameterCollection;

typedef int RNNPointer;
inline void swap(RNNPointer& i1, RNNPointer& i2) {
  RNNPointer t = i1; i1 = i2; i2 = t;
}

/**
 * \ingroup rnnbuilders
 * \brief interface for constructing an RNN, LSTM, GRU, etc.
 * \details [long description]
 */
struct RNNBuilder {
  /**
   *
   * \brief Default constructor
   */
  RNNBuilder() : cur(-1) {}
  virtual ~RNNBuilder();

  /**
   *
   * \brief Get pointer to the current state
   *
   * \return Pointer to the current state
   */
  RNNPointer state() const { return cur; }

  /**
   *
   * \brief Initialize with new computation graph
   * \details call this to reset the builder when you are working with a newly
   * created ComputationGraph object
   *
   * \param cg Computation graph
   * \param update Update internal parameters while training
   */
   void new_graph(ComputationGraph& cg, bool update = true) {
    sm.transition(RNNOp::new_graph);
    new_graph_impl(cg, update);
  }

  /**
   *
   * \brief Reset for new sequence
   * \details call this before add_input and after new_graph,
   * when starting a new sequence on the same hypergraph.
   *
   * \param h_0 `h_0` is used to initialize hidden layers at timestep 0 to given values
   */
  void start_new_sequence(const std::vector<Expression>& h_0 = {}) {
    sm.transition(RNNOp::start_new_sequence);
    cur = RNNPointer(-1);
    head.clear();
    start_new_sequence_impl(h_0);
  }

  //
  /**
   *
   * \brief Explicitly set the output state of a node
   *
   * \param prev Pointer to the previous state
   * \param h_new The new hidden state
   *
   * \return The hidden representation of the deepest layer
   */
  Expression set_h(const RNNPointer& prev, const std::vector<Expression>& h_new = {}) {
    sm.transition(RNNOp::add_input);
    head.push_back(prev);
    cur = head.size() - 1;
    return set_h_impl(prev, h_new);
  }

  //
  /**
   *
   * \brief Set the internal state of a node (for lstms/grus)
   * \details For RNNs without internal states (SimpleRNN, GRU...),
   * this has the same behaviour as `set_h`
   *
   * \param prev Pointer to the previous state
   * \param s_new The new state. Can be `{new_c[0],...,new_c[n]}`
   *  or `{new_c[0],...,new_c[n], new_h[0],...,new_h[n]}`
   *
   * \return The hidden representation of the deepest layer
   */
  Expression set_s(const RNNPointer& prev, const std::vector<Expression>& s_new = {}) {
    sm.transition(RNNOp::add_input);
    head.push_back(prev);
    cur = head.size() - 1;
    return set_s_impl(prev, s_new);
  }

  /**
   *
   * \brief Add another timestep by reading in the variable x
   *
   * \param x Input variable
   *
   * \return The hidden representation of the deepest layer
   */
  Expression add_input(const Expression& x) {
    sm.transition(RNNOp::add_input);
    head.push_back(cur);
    int rcp = cur;
    cur = head.size() - 1;
    return add_input_impl(rcp, x);
  }

   /**
    *
   * \brief Add another timestep, with arbitrary recurrent connection.
   * \details This allows you to define a recurrent connection to `prev`
   * rather than to `head[cur]`.
   * This can be used to construct trees, implement beam search, etc.
   *
   * \param prev Pointer to the previous state
   * \param x Input variable
   *
   * \return The hidden representation of the deepest layer
   */
  Expression add_input(const RNNPointer& prev, const Expression& x) {
    sm.transition(RNNOp::add_input);
    head.push_back(prev);
    cur = head.size() - 1;
    return add_input_impl(prev, x);
  }

  /**
   *
   * \brief Rewind the last timestep
   * \details - this DOES NOT remove the variables from the computation graph,
   * it just means the next time step will see a different previous state.
   * You can rewind as many times as you want.
   */
  void rewind_one_step() {
    cur = head[cur];
  }

  /**
   *
   * \brief Return the RNN state that is the parent of `p`
   * \details - This can be used in implementing complex structures
   * such as trees, etc.
   */
  RNNPointer get_head(const RNNPointer& p) {
    return head[p];
  }

  /**
   *
   * \brief Set Dropout
   *
   * \param d Dropout rate
   */
  void set_dropout(float d) { dropout_rate = d; }
  /**
   *
   * \brief Disable Dropout
   * \details In general, you should disable dropout at test time
   */
  void disable_dropout() { dropout_rate = 0; }

  /**
   *
   * \brief Returns node (index) of most recent output
   *
   * \return Node (index) of most recent output
   */
  virtual Expression back() const = 0;
  /**
   *
   * \brief Access the final output of each hidden layer
   *
   * \return Final output of each hidden layer
   */
  virtual std::vector<Expression> final_h() const = 0;
  /**
   *
   * \brief Access the output of any hidden layer
   *
   * \param i Pointer to the step which output you want to access
   *
   * \return Output of each hidden layer at the given step
   */
  virtual std::vector<Expression> get_h(RNNPointer i) const = 0;

  /**
   *
   * \brief Access the final state of each hidden layer
   * \details This returns the state of each hidden layer,
   * in a format that can be used in start_new_sequence
   * (i.e. including any internal cell for LSTMs and the likes)
   *
   * \return vector containing, if it exists, the list of final
   * internal states, followed by the list of final outputs for
   * each layer
   */
  virtual std::vector<Expression> final_s() const = 0;
  /**
   *
   * \brief Access the state of any hidden layer
   * \details See `final_s` for details
   *
   * \param i Pointer to the step which state you want to access
   *
   * \return Internal state of each hidden layer at the given step
   */
  virtual std::vector<Expression> get_s(RNNPointer i) const = 0;

  /**
   *
   * \brief Number of components in `h_0`
   *
   * \return Number of components in `h_0`
   */
  virtual unsigned num_h0_components() const  = 0;
  /**
   *
   * \brief Copy the parameters of another builder.
   *
   * \param params RNNBuilder you want to copy parameters from.
   */
  virtual void copy(const RNNBuilder & params) = 0;

<<<<<<< HEAD
=======
  /**
   *
   * \brief This function saves all the parameters associated with
   * a particular RNNBuilder's derived class to a file.
   * \details This should not be used to seralize models, it should
   * only be used to save parameters for pretraining.
   * If you are interested in serializing models, use the boost
   * serialization API against your model class.
   *
   * \param fname File you want to save your model to.
   */
  virtual void save_parameters_pretraining(const std::string& fname) const;
  /**
   *
   * \brief Loads all the parameters associated with a particular RNNBuilder's
   * derived class from a file.
   * \details This should not be used to seralize models, it should
   * only be used to load parameters from pretraining.
   * If you are interested in serializing models, use the boost
   * serialization API against your model class.
   *
   * \param fname File you want to read your model from.
   */
  virtual void load_parameters_pretraining(const std::string& fname);


>>>>>>> e36b3c72
protected:
  virtual void new_graph_impl(ComputationGraph& cg, bool update) = 0;
  virtual void start_new_sequence_impl(const std::vector<Expression>& h_0) = 0;
  virtual Expression add_input_impl(int prev, const Expression& x) = 0;
  virtual Expression set_h_impl(int prev, const std::vector<Expression>& h_new) = 0;
  virtual Expression set_s_impl(int prev, const std::vector<Expression>& c_new) = 0;
  RNNPointer cur;
  float dropout_rate;
private:
  // the state machine ensures that the caller is behaving
  RNNStateMachine sm;
  std::vector<RNNPointer> head; // head[i] returns the head position
};

/**
 * \ingroup rnnbuilders
 * \brief This provides a builder for the simplest RNN with tanh nonlinearity
 * \details The equation for this RNN is :
 * \f$h_t=\tanh(W_x x_t + W_h h_{t-1} + b)\f$
 *
 */
struct SimpleRNNBuilder : public RNNBuilder {
  SimpleRNNBuilder() = default;
  /**
   *
   * \brief Builds a simple RNN
   *
   * \param layers Number of layers
   * \param input_dim Dimension of the input
   * \param hidden_dim Hidden layer (and output) size
   * \param model ParameterCollection holding the parameters
   * \param support_lags Allow for auxiliary output?
   */
  explicit SimpleRNNBuilder(unsigned layers,
                            unsigned input_dim,
                            unsigned hidden_dim,
                            ParameterCollection& model,
                            bool support_lags = false);

protected:
  void new_graph_impl(ComputationGraph& cg, bool update) override;
  void start_new_sequence_impl(const std::vector<Expression>& h_0) override;
  Expression add_input_impl(int prev, const Expression& x) override;
  Expression set_h_impl(int prev, const std::vector<Expression>& h_new) override;
  Expression set_s_impl(int prev, const std::vector<Expression>& s_new) override {return set_h_impl(prev, s_new);}

public:
  /**
   *
   * \brief Add auxiliary output
   * \details Returns \f$h_t=\tanh(W_x x_t + W_h h_{t-1} + W_y y + b)\f$
   * where \f$y\f$ is an auxiliary output
   * TODO : clarify
   *
   * \param x Input expression
   * \param aux Auxiliary output expression
   *
   * \return The hidden representation of the deepest layer
   */
  Expression add_auxiliary_input(const Expression& x, const Expression &aux);

  Expression back() const override { return (cur == -1 ? h0.back() : h[cur].back()); }
  std::vector<Expression> final_h() const override { return (h.size() == 0 ? h0 : h.back()); }
  std::vector<Expression> final_s() const override { return final_h(); }

  std::vector<Expression> get_h(RNNPointer i) const override { return (i == -1 ? h0 : h[i]); }
  std::vector<Expression> get_s(RNNPointer i) const override { return get_h(i); }
  void copy(const RNNBuilder & params) override;

  unsigned num_h0_components() const override { return layers; }

  ParameterCollection & get_parameters();

<<<<<<< HEAD
private:
  ParameterCollection local_model;
=======
>>>>>>> e36b3c72
  // first index is layer, then x2h h2h hb
  std::vector<std::vector<Parameter>> params;

  // first index is layer, then x2h h2h hb
  std::vector<std::vector<Expression>> param_vars;

private:

  // first index is time, second is layer
  std::vector<std::vector<Expression>> h;

  // initial value of h
  // defaults to zero matrix input
  std::vector<Expression> h0;

  unsigned layers;
  bool lagging;
<<<<<<< HEAD
=======

  DYNET_SERIALIZE_DECLARE()
>>>>>>> e36b3c72
};

} // namespace dynet

#endif<|MERGE_RESOLUTION|>--- conflicted
+++ resolved
@@ -243,35 +243,6 @@
    */
   virtual void copy(const RNNBuilder & params) = 0;
 
-<<<<<<< HEAD
-=======
-  /**
-   *
-   * \brief This function saves all the parameters associated with
-   * a particular RNNBuilder's derived class to a file.
-   * \details This should not be used to seralize models, it should
-   * only be used to save parameters for pretraining.
-   * If you are interested in serializing models, use the boost
-   * serialization API against your model class.
-   *
-   * \param fname File you want to save your model to.
-   */
-  virtual void save_parameters_pretraining(const std::string& fname) const;
-  /**
-   *
-   * \brief Loads all the parameters associated with a particular RNNBuilder's
-   * derived class from a file.
-   * \details This should not be used to seralize models, it should
-   * only be used to load parameters from pretraining.
-   * If you are interested in serializing models, use the boost
-   * serialization API against your model class.
-   *
-   * \param fname File you want to read your model from.
-   */
-  virtual void load_parameters_pretraining(const std::string& fname);
-
-
->>>>>>> e36b3c72
 protected:
   virtual void new_graph_impl(ComputationGraph& cg, bool update) = 0;
   virtual void start_new_sequence_impl(const std::vector<Expression>& h_0) = 0;
@@ -345,11 +316,9 @@
 
   ParameterCollection & get_parameters();
 
-<<<<<<< HEAD
 private:
   ParameterCollection local_model;
-=======
->>>>>>> e36b3c72
+
   // first index is layer, then x2h h2h hb
   std::vector<std::vector<Parameter>> params;
 
@@ -367,11 +336,7 @@
 
   unsigned layers;
   bool lagging;
-<<<<<<< HEAD
-=======
-
-  DYNET_SERIALIZE_DECLARE()
->>>>>>> e36b3c72
+
 };
 
 } // namespace dynet
