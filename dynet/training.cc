--- conflicted
+++ resolved
@@ -325,66 +325,14 @@
 }
 #endif
 
-<<<<<<< HEAD
-} // namespace dynet
-=======
-//--------------------------------------------------------------------------------------------------------------------------------------------------
-// Note: this function already exists in nodes.cc?
-template <class MyDevice>
-EIGEN_STRONG_INLINE void logsumexp(const MyDevice & dev, const Tensor& x, Tensor & m, Tensor& z) {
-  if(x.d.bd == 1 && x.d[1] == 1) {
-    m.t<0>().device(*dev.edevice) = x.t<1>().maximum();
-#ifdef __CUDACC__
-    Eigen::array<int, 1> bcast;
-    bcast[0] = x.d[0];
-    // This needs to be split into two lines to prevent memory allocation
-    // TODO? Here and in logsoftmax: Is there a better way to subtract a scalar that is already on the GPU without using broadcasting (and without copying the scalar back to the host first)
-    z.t<0>().device(*dev.edevice) = (x.t<1>() - m.t<1>().broadcast(bcast)).exp().sum();
-    z.t<0>().device(*dev.edevice) = z.t<0>().log() + m.t<0>();
-#else
-    float mval = as_scalar(m);
-    // This needs to be split into two lines to prevent memory allocation
-    z.t<0>().device(*dev.edevice) = (x.t<1>() - mval).exp().sum();
-    z.t<0>().device(*dev.edevice) = z.t<0>().log() + mval;
-#endif
-  } else {
-    Eigen::array<int, 1> red_axis; red_axis[0] = 0;
-    m.tb<1>().device(*dev.edevice) = x.tb<2>().maximum(red_axis);
-    // TODO: Currently, the first version is slower on CPU, hence the switch
-#ifdef __CUDACC__
-    Eigen::array<int, 3> bcast({(int)x.d.rows(), 1, 1});
-    Eigen::array<int, 3> morph({1, (int)m.d[0], (int)m.d.bd});
-    // This needs to be split into two lines to prevent memory allocation
-    z.tb<1>().device(*dev.edevice) = (x.tb<2>() - m.tb<2>().reshape(morph).broadcast(bcast)).exp().sum(red_axis);
-    z.tb<1>().device(*dev.edevice) = z.tb<1>().log() + m.tb<1>();
-#else
-    auto miter = m.v;
-    for(size_t b = 0; b < x.d.bd; ++b) {
-      for(size_t i = 0; i < x.d[1]; ++i, ++miter) {
-        z.tb<1>().chip<1>(b).chip<0>(i).device(*dev.edevice) = (x.tb<2>().chip<2>(b).chip<1>(i) - *miter).exp().sum();
-        z.tb<1>().chip<1>(b).chip<0>(i).device(*dev.edevice) = z.tb<1>().chip<1>(b).chip<0>(i).log() + *miter;
-      }
-    }
-#endif
-  }
-}
-//--------------------------------------------------------------------------------------------------------------------------------------------------
-
 // --- EGTrainer
 template <class MyDevice>
 void EGTrainer::update_rule_dev(const MyDevice & dev, real scale, real gscale, const std::vector<Tensor*> & ts) {
-  //------------------------------------------------------------------
   // Add momentum
   ts[2]->tvec().device(*dev.edevice) = ts[2]->tvec() * momentum - ts[1]->tvec() * (eta * scale * gscale);
-
-  //------------------------------------------------------------------
-  // METHOD 2: advanced implementation (supposedly faster?)
-  ts[0]->tvec().device(*dev.edevice) = ts[0]->tvec().log() + ts[2]->tvec() / model->weight_decay.current_weight_decay();// with momentum only
-
-  logsumexp(dev, *ts[0], *ts[3], *ts[4]);// z refers to logZ
-     
+  ts[0]->tvec().device(*dev.edevice) = ts[0]->tvec().log() + ts[2]->tvec() / model->get_weight_decay().current_weight_decay();// with momentum only
+  TensorTools::logsumexp_dev(dev, *ts[0], *ts[3], *ts[4]);// z refers to logZ
   ts[0]->tvec().device(*dev.edevice) = (ts[0]->tvec() - as_scalar(*ts[4])).exp();// FIXME: other way(s) of not using as_scalar(z)?
-  //------------------------------------------------------------------
 }
 DYNET_TRAINER_INST_DEV_IMPL(EGTrainer)
 
@@ -407,49 +355,4 @@
 }
 #endif
 
-#ifndef __CUDACC__
-
-DYNET_SERIALIZE_COMMIT(Trainer, DYNET_SERIALIZE_DEFINE(eta0, eta, eta_decay, epoch,
-						       clipping_enabled, clip_threshold, clips, updates,
-						       aux_allocated, model))
-DYNET_SERIALIZE_IMPL(Trainer)
-
-DYNET_SERIALIZE_COMMIT(SimpleSGDTrainer, DYNET_SERIALIZE_DERIVED_EQ_DEFINE(Trainer))
-DYNET_SERIALIZE_IMPL(SimpleSGDTrainer)
-
-DYNET_SERIALIZE_COMMIT(CyclicalSGDTrainer, DYNET_SERIALIZE_DERIVED_EQ_DEFINE(Trainer))
-DYNET_SERIALIZE_IMPL(CyclicalSGDTrainer)
-
-DYNET_SERIALIZE_COMMIT(MomentumSGDTrainer, DYNET_SERIALIZE_DERIVED_DEFINE(Trainer, momentum, vp, vlp))
-DYNET_SERIALIZE_IMPL(MomentumSGDTrainer)
-
-DYNET_SERIALIZE_COMMIT(AdagradTrainer, DYNET_SERIALIZE_DERIVED_DEFINE(Trainer, epsilon, vp, vlp))
-DYNET_SERIALIZE_IMPL(AdagradTrainer)
-
-DYNET_SERIALIZE_COMMIT(AdadeltaTrainer, DYNET_SERIALIZE_DERIVED_DEFINE(Trainer, epsilon, rho, hg, hlg, hd, hld))
-DYNET_SERIALIZE_IMPL(AdadeltaTrainer)
-
-DYNET_SERIALIZE_COMMIT(RMSPropTrainer, DYNET_SERIALIZE_DERIVED_DEFINE(Trainer, epsilon, rho, hmsg, hlmsg))
-DYNET_SERIALIZE_IMPL(RMSPropTrainer)
-
-DYNET_SERIALIZE_COMMIT(AdamTrainer, DYNET_SERIALIZE_DERIVED_DEFINE(Trainer, beta_1, beta_2, epsilon, m, lm, v, lv))
-DYNET_SERIALIZE_IMPL(AdamTrainer)
-
-DYNET_SERIALIZE_COMMIT(EGTrainer, DYNET_SERIALIZE_DERIVED_DEFINE(Trainer, momentum, hp, hlp))
-DYNET_SERIALIZE_IMPL(EGTrainer)
-
-#endif
-
-} // namespace dynet
-
-#ifndef __CUDACC__
-BOOST_CLASS_EXPORT_IMPLEMENT(dynet::SimpleSGDTrainer)
-BOOST_CLASS_EXPORT_IMPLEMENT(dynet::CyclicalSGDTrainer)
-BOOST_CLASS_EXPORT_IMPLEMENT(dynet::MomentumSGDTrainer)
-BOOST_CLASS_EXPORT_IMPLEMENT(dynet::AdagradTrainer)
-BOOST_CLASS_EXPORT_IMPLEMENT(dynet::AdadeltaTrainer)
-BOOST_CLASS_EXPORT_IMPLEMENT(dynet::RMSPropTrainer)
-BOOST_CLASS_EXPORT_IMPLEMENT(dynet::AdamTrainer)
-BOOST_CLASS_EXPORT_IMPLEMENT(dynet::EGTrainer)
-#endif
->>>>>>> 785275a8
+} // namespace dynet