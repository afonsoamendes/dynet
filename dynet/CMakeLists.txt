# ########## dynet library ##########
# Sources:
set(dynet_library_SRCS
    aligned-mem-pool.cc
    cfsm-builder.cc
    dynet.cc
    deep-lstm.cc
    devices.cc
    dict.cc
    dim.cc
    exec.cc
    expr.cc
    fast-lstm.cc
    globals.cc
    grad-check.cc
    graph.cc
    gru.cc
    hsm-builder.cc
    init.cc
    lstm.cc
    mem.cc
    model.cc
    nodes.cc
    nodes-common.cc
    nodes-contract.cc
    nodes-conv.cc
<<<<<<< HEAD
    param-init.cc
=======
    nodes-conv2d.cc
>>>>>>> fcd2ef6b
    param-nodes.cc
    pretrain.cc
    rnn.cc
    rnn-state-machine.cc
    saxe-init.cc
    shadow-params.cc
    tensor.cc
    training.cc
    treelstm.cc
    weight-decay.cc
    io.cc
)
if(ENABLE_BOOST)
  list(APPEND dynet_library_SRCS mp.cc)
endif()

# Headers:
set(dynet_library_HDRS
    aligned-mem-pool.h
    cfsm-builder.h
    cudnn-ops.h
    c2w.h
    dynet.h
    cuda.h
    devices.h
    dict.h
    dim.h
    exec.h
    expr.h
    fast-lstm.h
    functors.h
    globals.h
    gpu-kernels.h
    gpu-ops.h
    graph.h
    gru.h
    hsm-builder.h
    init.h
    lstm.h
    mem.h
    model.h
    nodes.h
    nodes-contract.h
    nodes-conv.h
    op-helper.h
    param-nodes.h
    rnn-state-machine.h
    rnn.h
    saxe-init.h
    shadow-params.h
    simd-functors.h
    tensor.h
    timing.h
    training.h
    treelstm.h
    except.h
    nodes-macros.h
    weight-decay.h
    io.h
)
if(ENABLE_BOOST)
  list(APPEND dynet_library_HDRS mp.h)
endif()

file(GLOB TEST_SRCS RELATIVE ${CMAKE_CURRENT_SOURCE_DIR} tests/*.cc)
if (NOT MSVC)
  set(BUILD_SHARED_LIBS ON)
endif()

#foreach(test_src ${TEST_SRCS})
  #Extract the filename without an extension (NAME_WE)
#  get_filename_component(testName ${test_src} NAME_WE)

  #Add compile target
#  add_executable(${testName} ${test_src})

  #link to Boost libraries AND your targets and dependencies
#  target_link_libraries(${testName} dynet ${LIBS})

#  set_target_properties(${testName} PROPERTIES
#      RUNTIME_OUTPUT_DIRECTORY ${CMAKE_CURRENT_SOURCE_DIR}/tests.bin)

  #Finally add it to test execution -
  #Notice the WORKING_DIRECTORY and COMMAND
#  add_test(NAME ${testName}
#     WORKING_DIRECTORY ${CMAKE_CURRENT_SOURCE_DIR}/tests.bin
#     COMMAND ${CMAKE_CURRENT_SOURCE_DIR}/tests.bin/${testName} )
#endforeach(test_src)

# Build cpu library
add_library(dynet ${dynet_library_SRCS} ${dynet_library_HDRS})
target_link_libraries(dynet ${LIBS})
if(WITH_CUDA_BACKEND)
  # cuda flags
  set(CUDA_SEPARABLE_COMPILATION ON)
  list(APPEND CUDA_NVCC_FLAGS "-gencode;arch=compute_30,code=sm_30;-gencode;arch=compute_35,code=sm_35;-gencode;arch=compute_37,code=sm_37;-gencode;arch=compute_50,code=sm_50;-gencode;arch=compute_52,code=sm_52;-gencode;arch=compute_52,code=compute_52;-std=c++11;-DVERBOSE;-DEIGEN_USE_GPU;-DHAVE_CUDA;")
  if(CUDNN_FOUND)
    list(APPEND CUDA_NVCC_FLAGS "-DHAVE_CUDNN")
  endif()
  if(CMAKE_COMPILER_IS_GNUCXX)
    if(CMAKE_CXX_COMPILER_VERSION VERSION_GREATER 4.9 OR CMAKE_CXX_COMPILER_VERSION VERSION_EQUAL 4.9)
      # gcc 4.9 or later versions raise SEGV due to the optimization problem.
      # Use -O1 instead for now.
      list(APPEND CUDA_NVCC_FLAGS "-O1")
    else()
      list(APPEND CUDA_NVCC_FLAGS "-O2")
    endif()
  else()
    list(APPEND CUDA_NVCC_FLAGS "-O2")
  endif()
  if(MSVC)
    # If MSVC, we need the boost flag because nvcc doesn't properly parse part of the boost template definitions
    list(APPEND CUDA_NVCC_FLAGS "-DBOOST_NO_CXX11_ALLOCATOR")
    list(APPEND CUDA_NVCC_FLAGS_DEBUG "--compiler-options \"/MDd\"")
    list(APPEND CUDA_NVCC_FLAGS_RELEASE "--compiler-options \"/MD\"")
    SET(CUDA_PROPAGATE_HOST_FLAGS OFF)
    cuda_add_library(gdynet ${dynet_library_SRCS} ${dynet_library_HDRS} cuda.cc cudnn-ops.cu gpu-ops.cu gpu-nodes.cu gpu-nodes-contract.cu gpu-nodes-conv.cu gpu-nodes-conv2d.cu gpu-param-nodes.cu gpu-tensor.cu gpu-training.cu gpu-model.cu)
  else()
    SET(CUDA_PROPAGATE_HOST_FLAGS OFF)
    cuda_add_library(gdynet ${dynet_library_SRCS} ${dynet_library_HDRS} cuda.cc cudnn-ops.cu gpu-ops.cu gpu-nodes.cu gpu-nodes-contract.cu gpu-nodes-conv.cu gpu-nodes-conv2d.cu gpu-param-nodes.cu gpu-tensor.cu gpu-training.cu gpu-model.cu OPTIONS --compiler-options "-fPIC")
  endif()
  set_target_properties(gdynet PROPERTIES
                        COMPILE_DEFINITIONS HAVE_CUDA)
  if(CUDNN_FOUND)
    target_compile_definitions(gdynet PRIVATE HAVE_CUDNN)
  endif()
  cuda_add_cublas_to_target(gdynet)
  target_link_libraries(gdynet ${LIBS})

endif(WITH_CUDA_BACKEND)

install(FILES ${dynet_library_HDRS} DESTINATION include/dynet)
install(TARGETS dynet DESTINATION lib)
if(WITH_CUDA_BACKEND)
  install(TARGETS gdynet DESTINATION lib)
endif(WITH_CUDA_BACKEND)

# target_compile_features(dynet PRIVATE cxx_range_for)
<|MERGE_RESOLUTION|>--- conflicted
+++ resolved
@@ -24,11 +24,8 @@
     nodes-common.cc
     nodes-contract.cc
     nodes-conv.cc
-<<<<<<< HEAD
+    nodes-conv2d.cc
     param-init.cc
-=======
-    nodes-conv2d.cc
->>>>>>> fcd2ef6b
     param-nodes.cc
     pretrain.cc
     rnn.cc
