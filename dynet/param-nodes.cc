#include "dynet/param-nodes.h"

#include <limits>
#include <cmath>
#include <stdexcept>

#include "dynet/nodes-macros.h"
#include "dynet/weight-decay.h"

#ifdef HAVE_CUDA
#include "dynet/gpu-ops.h"
#endif

using namespace std;

namespace dynet {

#ifndef __CUDACC__

string ConstParameterNode::as_string(const vector<string>& arg_names) const {
  ostringstream s;
  s << "const_parameters(" << dim << ") @ " << &params.get_storage();
  return s.str();
}

Dim ConstParameterNode::dim_forward(const vector<Dim>& xs) const {
  DYNET_ASSERT(xs.size() == 0, "Failed dimension check in FUNCNAME");
  return dim;
}

string ParameterNode::as_string(const vector<string>& arg_names) const {
  ostringstream s;
  s << "parameters(" << dim << ") @ " << &params.get_storage();
  return s.str();
}

Dim ParameterNode::dim_forward(const vector<Dim>& xs) const {
  DYNET_ASSERT(xs.size() == 0, "Failed dimension check in FUNCNAME");
  return dim;
}

void ParameterNode::accumulate_grad(const Tensor& g) {
  if(params.p != nullptr)
    params.get_storage().accumulate_grad(g);
  else if(lparams.p != nullptr)
    lparams.get_storage().accumulate_grad(g);
  else
    DYNET_RUNTIME_ERR("ConstParameterNode has neither Parameter nor LookupParameter");
}

string InputNode::as_string(const vector<string>& arg_names) const {
  ostringstream s;
  s << "constant(" << dim << ')';
  return s.str();
}

Dim InputNode::dim_forward(const vector<Dim>& xs) const {
  return dim;
}

int InputNode::autobatch_sig(const ComputationGraph & cg, SigMap &sm) const {
  Sig s(nt::input); return sm.get_idx(s);
}
std::vector<int> InputNode::autobatch_concat(const ComputationGraph & cg) const {
  return vector<int>();
}
Node* InputNode::autobatch_pseudo_node(const ComputationGraph & cg,
                                        const std::vector<VariableIndex> & batch_ids) const {
  size_t my_size = 0;
  InputNode* sin;
  for(auto bid : batch_ids) {
    sin = static_cast<InputNode*>(cg.nodes[bid]);
    my_size += sin->pdata->size();
  }
  vector<float> values(my_size);
  size_t curr_pos = 0;
  for(auto bid : batch_ids) {
    sin = static_cast<InputNode*>(cg.nodes[bid]);
    memcpy(&values[curr_pos], &(*sin->pdata)[0], sin->pdata->size() * sizeof(float));
    curr_pos += sin->pdata->size();
  }
  DYNET_ASSERT(curr_pos == values.size(), "current position and size of values does not match");
  return new InputNode(Dim({(unsigned int)my_size}), values);
}

string SparseInputNode::as_string(const vector<string>& arg_names) const {
  ostringstream s;
  s << "sparse_constant(" << dim << ')';
  return s.str();
}

Dim SparseInputNode::dim_forward(const vector<Dim>& xs) const {
  DYNET_ARG_CHECK(ids.size() == data.size(),
                          "Mismatch between size of ids (" << ids.size() << ") and size of data (" << data.size() << ") in SparseInput");
  return dim;
}

size_t SparseInputNode::aux_storage_size() const {
  return ids.size() * (sizeof(float) + sizeof(unsigned int));
}

string ScalarInputNode::as_string(const vector<string>& arg_names) const {
  ostringstream s;
  s << "scalar_constant(" << pdata << ')';
  return s.str();
}

Dim ScalarInputNode::dim_forward(const vector<Dim>& xs) const {
  return Dim({1});
}

int ScalarInputNode::autobatch_sig(const ComputationGraph & cg, SigMap &sm) const {
  Sig s(nt::scalar_input); return sm.get_idx(s);
}
std::vector<int> ScalarInputNode::autobatch_concat(const ComputationGraph & cg) const {
  return vector<int>();
}
Node* ScalarInputNode::autobatch_pseudo_node(const ComputationGraph & cg,
                                             const std::vector<VariableIndex> & batch_ids) const {
  vector<float> values(batch_ids.size());
  ScalarInputNode* sin;
  for(size_t i = 0; i < batch_ids.size(); ++i) {
    sin = static_cast<ScalarInputNode*>(cg.nodes[batch_ids[i]]);
    values[i] = *sin->pdata;
  }
  return new InputNode(Dim({1}, batch_ids.size()), values);
}

int LookupNode::autobatch_sig(const ComputationGraph & cg, SigMap &sm) const {
  Sig s(nt::lookup);
  s.add_dim(dim);
  return sm.get_idx(s);
}
std::vector<int> LookupNode::autobatch_concat(const ComputationGraph & cg) const {
  return vector<int>();
}
Node* LookupNode::autobatch_pseudo_node(const ComputationGraph & cg,
                                        const std::vector<VariableIndex> & batch_ids) const {
  vector<unsigned> ids;
  LookupNode* ln;
  for(auto batch_id : batch_ids) {
    ln = static_cast<LookupNode*>(cg.nodes[batch_id]);
    if(ln->pindex != nullptr)
      ids.push_back(*ln->pindex);
    else
      for(auto word_id : *ln->pindices)
        ids.push_back(word_id);
  }
  return new LookupNode(ln->params, ids);
}


size_t LookupNode::aux_storage_size() const {
  return dim.bd * sizeof(unsigned);
}

string LookupNode::as_string(const vector<string>& arg_names) const {
  ostringstream s;
  s << "lookup_parameters(|x|=" << params.get_storage().values.size() << " --> " << dim << ") @ " << &params.get_storage();
  return s.str();
}

Dim LookupNode::dim_forward(const vector<Dim>& xs) const {
  return dim;
}

void LookupNode::accumulate_grad(const Tensor& g) {
  if(pindex) {
    params.get_storage().accumulate_grad(*pindex, g);
  } else {
    DYNET_ASSERT(pindices, "Have neither index nor index vector in LookupNode");
    params.get_storage().accumulate_grads(pindices->size(), &(*pindices)[0], (unsigned*)aux_mem, g.v);
  }
}

#endif

template<class MyDevice>
void ConstParameterNode::forward_dev_impl(const MyDevice & dev, const vector<const Tensor*>& xs, Tensor& fx) const {
  DYNET_ASSERT(xs.size() == 0, "Failed dimension check in FUNCNAME");
  if(params.p != nullptr)
    fx.tvec().device(*dev.edevice) = params.get_storage().values.tvec() * params.current_weight_decay();
  else if(lparams.p != nullptr)
    fx.tvec().device(*dev.edevice) = lparams.get_storage().all_values.tvec() * lparams.current_weight_decay();
  else
    DYNET_RUNTIME_ERR("ConstParameterNode has neither Parameter nor LookupParameter");
}

template<class MyDevice>
void ConstParameterNode::backward_dev_impl(const MyDevice & dev,
                             const vector<const Tensor*>& xs,
                             const Tensor& fx,
                             const Tensor& dEdf,
                             unsigned i,
                             Tensor& dEdxi) const {
  DYNET_RUNTIME_ERR("called backward() on arity 0 node: i = " << i);
}
DYNET_NODE_INST_DEV_IMPL(ConstParameterNode)

template<class MyDevice>
void ParameterNode::forward_dev_impl(const MyDevice & dev, const vector<const Tensor*>& xs, Tensor& fx) const {
  DYNET_ASSERT(xs.size() == 0, "Failed dimension check in FUNCNAME");
// TODO
//  if (params->not_regularized) {
//    fx.v = params->values.v;
//    return;
//  }
  if(params.p != nullptr)
    fx.tvec().device(*dev.edevice) = params.get_storage().values.tvec() * params.current_weight_decay();
  else if(lparams.p != nullptr)
    fx.tvec().device(*dev.edevice) = lparams.get_storage().all_values.tvec() * lparams.current_weight_decay();
  else
    DYNET_RUNTIME_ERR("ParameterNode has neither Parameter nor LookupParameter");
}

template<class MyDevice>
void ParameterNode::backward_dev_impl(const MyDevice & dev,
                             const vector<const Tensor*>& xs,
                             const Tensor& fx,
                             const Tensor& dEdf,
                             unsigned i,
                             Tensor& dEdxi) const {
  DYNET_RUNTIME_ERR("called backward() on arity 0 node: i = " << i);
}
DYNET_NODE_INST_DEV_IMPL(ParameterNode)

template<class MyDevice>
void InputNode::forward_dev_impl(const MyDevice & dev, const vector<const Tensor*>& xs, Tensor& fx) const {
  DYNET_ASSERT(xs.size() == 0, "Failed dimension check in FUNCNAME");
#if __CUDACC__
  cudaMemcpyAsync(fx.v, &pdata->front(), dim.size() * sizeof(float), cudaMemcpyHostToDevice);
#else
  // TODO memcpy is only necessary if pdata->front() points to an unaligned location
  // need to compute this value
  bool is_input_address_aligned = false;
  if (!is_input_address_aligned) {
    memcpy(fx.v, &pdata->front(), dim.size() * sizeof(float));
  } else {
    fx.v = const_cast<float*>(&pdata->front());
  }
#endif
}

template<class MyDevice>
void InputNode::backward_dev_impl(const MyDevice & dev,
                             const vector<const Tensor*>& xs,
                             const Tensor& fx,
                             const Tensor& dEdf,
                             unsigned i,
                             Tensor& dEdxi) const {
  DYNET_RUNTIME_ERR("called backward() on arity 0 node: i = " << i);
}
DYNET_NODE_INST_DEV_IMPL(InputNode)

template<class MyDevice>
void SparseInputNode::forward_dev_impl(const MyDevice & dev, const vector<const Tensor*>& xs, Tensor& fx) const {
  DYNET_ASSERT(xs.size() == 0, "Failed dimension check in FUNCNAME");
  fx.tvec().device(*dev.edevice) = fx.tvec().constant(defdata);
#if __CUDACC__
  unsigned int* ids_ptr = (unsigned int*)aux_mem;
  float* data_ptr = (float*)(ids_ptr + ids.size());
  cudaMemcpyAsync(ids_ptr, &ids[0], ids.size() * sizeof(unsigned int), cudaMemcpyHostToDevice);
  cudaMemcpyAsync(data_ptr, &data[0], data.size() * sizeof(float), cudaMemcpyHostToDevice);
  dynet::gpu::dense_to_sparse_assign(ids.size(), ids_ptr, data_ptr, fx.v);
#else
  for(size_t i = 0; i < ids.size(); ++i)
    fx.v[ids[i]] = data[i];
#endif
}

template<class MyDevice>
void SparseInputNode::backward_dev_impl(const MyDevice & dev,
                             const vector<const Tensor*>& xs,
                             const Tensor& fx,
                             const Tensor& dEdf,
                             unsigned i,
                             Tensor& dEdxi) const {
  DYNET_RUNTIME_ERR("called backward() on arity 0 node: i = " << i);
}
DYNET_NODE_INST_DEV_IMPL(SparseInputNode)

template<class MyDevice>
void ScalarInputNode::forward_dev_impl(const MyDevice & dev, const vector<const Tensor*>& xs, Tensor& fx) const {
  DYNET_ASSERT(xs.size() == 0, "Failed dimension check in FUNCNAME");
#if __CUDACC__
  cudaMemcpyAsync(fx.v, pdata, 1 * sizeof(float), cudaMemcpyHostToDevice);
#else
  fx.v[0] = *pdata;
#endif
}

template<class MyDevice>
void ScalarInputNode::backward_dev_impl(const MyDevice & dev,
                             const vector<const Tensor*>& xs,
                             const Tensor& fx,
                             const Tensor& dEdf,
                             unsigned i,
                             Tensor& dEdxi) const {
  DYNET_RUNTIME_ERR("called backward() on arity 0 node: i = " << i);
}
DYNET_NODE_INST_DEV_IMPL(ScalarInputNode)

template<class MyDevice>
void LookupNode::forward_dev_impl(const MyDevice & dev, const vector<const Tensor*>& xs, Tensor& fx) const {
  DYNET_ASSERT(xs.size() == 0, "Failed dimension check in FUNCNAME");
  if(pindex) {
<<<<<<< HEAD
    if(*pindex >= params.get_storage().values.size())
      DYNET_INVALID_ARG("Out-of-bounds attempt to access index " << *pindex << " for LookupParameter of size " << params.get_storage().values.size());
=======
    DYNET_ARG_CHECK(*pindex < params.get()->values.size(),
                            "Out-of-bounds attempt to access index " << *pindex << " for LookupParameter of size " << params.get()->values.size());
>>>>>>> fcd2ef6b
    DYNET_ASSERT(fx.d.batch_elems() == 1, "Batch dimension > 1 for lookup with single index");
    fx.tvec().device(*dev.edevice) = params.get_storage().values[*pindex].tvec() * params.current_weight_decay();
  } else {
    DYNET_ASSERT(pindices, "Have neither index nor index vector in LookupNode");
    DYNET_ARG_CHECK(fx.d.batch_elems() == pindices->size(),
                            "In LookupNode, in index vector size (" << pindices->size() << ") "
                            "doesn't match batch size in expressions (" << fx.d.batch_elems() << ")");
#if __CUDACC__
    CUDA_CHECK(cudaMemcpyAsync((unsigned*)aux_mem, &(*pindices)[0], fx.d.bd * sizeof(unsigned), cudaMemcpyHostToDevice));
    dynet::gpu::sparse_to_dense_block_assign_and_multiply(fx.d.bd, (unsigned*)aux_mem, fx.d.batch_size(), params.current_weight_decay(), params.get_storage().all_values.v, fx.v);
#else
    for (unsigned b = 0; b < pindices->size(); ++b) {
      unsigned i = pindices->at(b);
<<<<<<< HEAD
      if(i >= params.get_storage().values.size())
        DYNET_INVALID_ARG("Out-of-bounds attempt to access index " << i << " for LookupParameter of size " << params.get_storage().values.size());
      fx.tb<2>().chip<2>(b).device(*dev.edevice) = params.get_storage().values[i].t<2>() * params.current_weight_decay();
=======
      DYNET_ARG_CHECK(i < params.get()->values.size(),
                              "Out-of-bounds attempt to access index " << i << " for LookupParameter of size " << params.get()->values.size());
      fx.tb<2>().chip<2>(b).device(*dev.edevice) = params.get()->values[i].t<2>() * params.mp->weight_decay.current_weight_decay();
>>>>>>> fcd2ef6b
    }
#endif
  }
}

template<class MyDevice>
void LookupNode::backward_dev_impl(const MyDevice & dev,
                             const vector<const Tensor*>& xs,
                             const Tensor& fx,
                             const Tensor& dEdf,
                             unsigned i,
                             Tensor& dEdxi) const {
  DYNET_RUNTIME_ERR("called backward() on arity 0 node: i = " << i);
}
DYNET_NODE_INST_DEV_IMPL(LookupNode)

} // namespace dynet<|MERGE_RESOLUTION|>--- conflicted
+++ resolved
@@ -304,13 +304,8 @@
 void LookupNode::forward_dev_impl(const MyDevice & dev, const vector<const Tensor*>& xs, Tensor& fx) const {
   DYNET_ASSERT(xs.size() == 0, "Failed dimension check in FUNCNAME");
   if(pindex) {
-<<<<<<< HEAD
-    if(*pindex >= params.get_storage().values.size())
-      DYNET_INVALID_ARG("Out-of-bounds attempt to access index " << *pindex << " for LookupParameter of size " << params.get_storage().values.size());
-=======
-    DYNET_ARG_CHECK(*pindex < params.get()->values.size(),
-                            "Out-of-bounds attempt to access index " << *pindex << " for LookupParameter of size " << params.get()->values.size());
->>>>>>> fcd2ef6b
+    DYNET_ARG_CHECK(*pindex < params.get_storage().values.size(),
+                    "Out-of-bounds attempt to access index " << *pindex << " for LookupParameter of size " << params.get_storage().values.size());
     DYNET_ASSERT(fx.d.batch_elems() == 1, "Batch dimension > 1 for lookup with single index");
     fx.tvec().device(*dev.edevice) = params.get_storage().values[*pindex].tvec() * params.current_weight_decay();
   } else {
@@ -324,15 +319,9 @@
 #else
     for (unsigned b = 0; b < pindices->size(); ++b) {
       unsigned i = pindices->at(b);
-<<<<<<< HEAD
-      if(i >= params.get_storage().values.size())
-        DYNET_INVALID_ARG("Out-of-bounds attempt to access index " << i << " for LookupParameter of size " << params.get_storage().values.size());
+      DYNET_ARG_CHECK(i < params.get_storage().values.size(),
+                              "Out-of-bounds attempt to access index " << i << " for LookupParameter of size " << params.get_storage().values.size());
       fx.tb<2>().chip<2>(b).device(*dev.edevice) = params.get_storage().values[i].t<2>() * params.current_weight_decay();
-=======
-      DYNET_ARG_CHECK(i < params.get()->values.size(),
-                              "Out-of-bounds attempt to access index " << i << " for LookupParameter of size " << params.get()->values.size());
-      fx.tb<2>().chip<2>(b).device(*dev.edevice) = params.get()->values[i].t<2>() * params.mp->weight_decay.current_weight_decay();
->>>>>>> fcd2ef6b
     }
 #endif
   }
