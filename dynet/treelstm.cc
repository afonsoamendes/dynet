--- conflicted
+++ resolved
@@ -4,6 +4,7 @@
 
 #include "dynet/nodes.h"
 #include "dynet/treelstm.h"
+#include "dynet/param-init.h"
 
 using namespace std;
 using namespace dynet;
@@ -31,52 +32,28 @@
   local_model = model.add_subcollection("--nary-tree-lstm-builder");
   for (unsigned i = 0; i < layers; ++i) {
     // i
-<<<<<<< HEAD
     Parameter p_x2i = local_model.add_parameters({hidden_dim, layer_input_dim});
     LookupParameter p_h2i = local_model.add_lookup_parameters(N, {hidden_dim, hidden_dim});
     LookupParameter p_c2i = local_model.add_lookup_parameters(N, {hidden_dim, hidden_dim});
-    Parameter p_bi = local_model.add_parameters({hidden_dim});
+    Parameter p_bi = local_model.add_parameters({hidden_dim}, ParameterInitConst(0.f));
 
     // f
     Parameter p_x2f = local_model.add_parameters({hidden_dim, layer_input_dim});
     LookupParameter p_h2f = local_model.add_lookup_parameters(N*N, {hidden_dim, hidden_dim});
     LookupParameter p_c2f = local_model.add_lookup_parameters(N*N, {hidden_dim, hidden_dim});
-    Parameter p_bf = local_model.add_parameters({hidden_dim});
+    Parameter p_bf = local_model.add_parameters({hidden_dim}, ParameterInitConst(0.f));
 
     // o
     Parameter p_x2o = local_model.add_parameters({hidden_dim, layer_input_dim});
     LookupParameter p_h2o = local_model.add_lookup_parameters(N, {hidden_dim, hidden_dim});
     LookupParameter p_c2o = local_model.add_lookup_parameters(N, {hidden_dim, hidden_dim});
-    Parameter p_bo = local_model.add_parameters({hidden_dim});
+    Parameter p_bo = local_model.add_parameters({hidden_dim}, ParameterInitConst(0.f));
 
     // c (a.k.a. u)
     Parameter p_x2c = local_model.add_parameters({hidden_dim, layer_input_dim});
     LookupParameter p_h2c = local_model.add_lookup_parameters(N, {hidden_dim, hidden_dim});
-    Parameter p_bc = local_model.add_parameters({hidden_dim});
-=======
-    Parameter p_x2i = model.add_parameters({hidden_dim, layer_input_dim});
-    LookupParameter p_h2i = model.add_lookup_parameters(N, {hidden_dim, hidden_dim});
-    LookupParameter p_c2i = model.add_lookup_parameters(N, {hidden_dim, hidden_dim});
-    Parameter p_bi = model.add_parameters({hidden_dim}, ParameterInitConst(0.f));
-
-    // f
-    Parameter p_x2f = model.add_parameters({hidden_dim, layer_input_dim});
-    LookupParameter p_h2f = model.add_lookup_parameters(N*N, {hidden_dim, hidden_dim});
-    LookupParameter p_c2f = model.add_lookup_parameters(N*N, {hidden_dim, hidden_dim});
-    Parameter p_bf = model.add_parameters({hidden_dim}, ParameterInitConst(0.f));
-
-    // o
-    Parameter p_x2o = model.add_parameters({hidden_dim, layer_input_dim});
-    LookupParameter p_h2o = model.add_lookup_parameters(N, {hidden_dim, hidden_dim});
-    LookupParameter p_c2o = model.add_lookup_parameters(N, {hidden_dim, hidden_dim});
-    Parameter p_bo = model.add_parameters({hidden_dim}, ParameterInitConst(0.f));
-
-    // c (a.k.a. u)
-    Parameter p_x2c = model.add_parameters({hidden_dim, layer_input_dim});
-    LookupParameter p_h2c = model.add_lookup_parameters(N, {hidden_dim, hidden_dim});
-    Parameter p_bc = model.add_parameters({hidden_dim}, ParameterInitConst(0.f));
-
->>>>>>> e36b3c72
+    Parameter p_bc = local_model.add_parameters({hidden_dim}, ParameterInitConst(0.f));
+
     layer_input_dim = hidden_dim;  // output (hidden) from 1st layer is input to next
 
     vector<Parameter> ps = {p_x2i, p_bi, p_x2f, p_bf, p_x2o, p_bo, p_x2c, p_bc};
