#include "dynet/tensor.h"
#include "dynet/globals.h"

#include <random>
#include <vector>
#include <cstring>

<<<<<<< HEAD
#if HAVE_CUDA
=======
#include <boost/serialization/version.hpp>
#include <boost/serialization/array.hpp>

#ifdef __CUDACC__
>>>>>>> e36b3c72
#include "dynet/gpu-ops.h"
#include "dynet/cuda.h"
#endif

using namespace std;

namespace dynet {

// ---- CPU only operations

#ifndef __CUDACC__

ostream& operator<<(ostream& os, const Tensor& t) {
  if (t.device->type == DeviceType::CPU) {
    os << (*t);
  } else {
#if HAVE_CUDA
    if (t.device->type == DeviceType::GPU) {
      vector<real> vt = as_vector(t);
      Eigen::Map<Eigen::MatrixXf> m(&vt[0], t.d.rows(), t.d.cols());
      os << m;
    }
#endif
  }
  return os;
}

real as_scalar(const Tensor& t) {
  if (t.d.size() != 1)
    throw std::runtime_error("Input tensor has more than one element, cannot convert to scalar.");
  real res = 0.;
  if (t.device->type == DeviceType::CPU) {
    return t.v[0];
  } else {
#if HAVE_CUDA
    if (t.device->type == DeviceType::GPU) {
      CUDA_CHECK(cudaMemcpy(&res, t.v, sizeof(float), cudaMemcpyDeviceToHost));
      return res;
    }
#endif
  }
  return res;
}

vector<real> as_vector(const Tensor& v) {
  vector<real> res(v.d.size());
  if (v.device->type == DeviceType::CPU) {
    memcpy(&res[0], v.v, sizeof(real) * res.size());
  } else {
#if HAVE_CUDA
    if (v.device->type == DeviceType::GPU) {
      CUDA_CHECK(cudaMemcpy(&res[0], v.v, sizeof(real) * res.size(), cudaMemcpyDeviceToHost));
    }
#endif
  }
  return res;
}

vector<Eigen::DenseIndex> as_vector(const IndexTensor& v) {
  vector<Eigen::DenseIndex> res(v.d.size());
  if (v.device->type == DeviceType::CPU) {
    memcpy(&res[0], v.v, sizeof(Eigen::DenseIndex) * res.size());
  } else {
#if HAVE_CUDA
    if (v.device->type == DeviceType::GPU) {
      CUDA_CHECK(cudaMemcpy(&res[0], v.v, sizeof(Eigen::DenseIndex) * res.size(), cudaMemcpyDeviceToHost));
    }
#endif
  }
  return res;
}

float TensorTools::access_element(const Tensor& v, int index) {
  float ret = 0.;
  if (v.device->type == DeviceType::CPU) {
    return v.v[index];
  } else {
#if HAVE_CUDA
    if (v.device->type == DeviceType::GPU) {
      cudaMemcpy(&ret, &v.v[index], sizeof(real), cudaMemcpyDeviceToHost);
      return ret;
    }
#endif
  }
  return ret;
}

float TensorTools::access_element(const Tensor& v, const Dim& index) {
#if HAVE_CUDA
  throw std::runtime_error("TensorTools::access_element(Tensor,Dim) not implemented for CUDA");
#else
  return (*v)(index[0], index[1]);
#endif
}

void TensorTools::set_element(const Tensor& v, int index, float value) {
  if (v.device->type == DeviceType::CPU) {
    v.v[index] = value;
  } else {
#if HAVE_CUDA
    if (v.device->type == DeviceType::GPU) {
      cudaMemcpyAsync(&v.v[index], &value, sizeof(real), cudaMemcpyHostToDevice);
    }
#endif
  }
}

void TensorTools::copy_element(const Tensor& l, int lindex, Tensor& r, int rindex) {
  if (l.device->type == DeviceType::CPU) {
    r.v[rindex] = l.v[lindex];
  } else {
#if HAVE_CUDA
    if (l.device != r.device)
      throw std::invalid_argument("TensorTools::CopyElement doesn't support inter-device copy yet");
    if (l.device->type == DeviceType::GPU) {
      cudaMemcpyAsync(&r.v[rindex], &l.v[lindex], sizeof(real), cudaMemcpyDeviceToDevice);
    }
#endif
  }
}

void TensorTools::set_elements(const Tensor& v, const vector<float>& vec) {
  if (v.device->type == DeviceType::CPU) {
    memcpy(v.v, &vec[0], sizeof(real) * vec.size());
  } else {
#if HAVE_CUDA
    if (v.device->type == DeviceType::GPU) {
      cudaMemcpyAsync(v.v, &vec[0], sizeof(real) * vec.size(), cudaMemcpyHostToDevice);
    }
#endif
  }
}

void TensorTools::copy_elements(const Tensor& v, const Tensor& v_src) {
  if (v.device->type == DeviceType::CPU) {
    memcpy(v.v, v_src.v, sizeof(real) * v.d.size());
  } else {
#if HAVE_CUDA
    if (v.device != v_src.device)
      throw std::invalid_argument("TensorTools::CopyElement doesn't support inter-device copy yet");
    if (v.device->type == DeviceType::GPU) {
      cudaMemcpyAsync(v.v, v_src.v, sizeof(real) * v.d.size(), cudaMemcpyDeviceToDevice);
    }
#endif
  }
}

void TensorTools::zero(Tensor& d) {
  constant(d, 0);
}

void TensorTools::identity(Tensor& val) {
  if (val.d.nd != 2 || val.d[0] != val.d[1])
    throw std::runtime_error("Attempt to set a tensor that is not a square matrix to identity");
  size_t pos = 0;
  if (val.device->type == DeviceType::CPU) {
    for (size_t i = 0; i < val.d[0]; ++i)
      for (size_t j = 0; j < val.d[1]; ++j)
        val.v[pos++] = (i == j ? 1 : 0);
  } else {
#if HAVE_CUDA
    if (val.device->type == DeviceType::GPU) {
      float* t = new float[val.d.size()];
      for (size_t i = 0; i < val.d[0]; ++i)
        for (size_t j = 0; j < val.d[1]; ++j)
          t[pos++] = (i == j ? 1 : 0);
      CUDA_CHECK(cudaMemcpy(val.v, t, sizeof(real) * val.d.size(), cudaMemcpyHostToDevice));
      delete[] t;
    }
#endif
  }
}

void TensorTools::randomize_bernoulli(Tensor& val, real p, real scale) {
  bernoulli_distribution distribution(p);
  auto b = [&] {return distribution(*rndeng) * scale;};
  if (val.device->type == DeviceType::CPU) {
    generate(val.v, val.v + val.d.size(), b);
  } else {
#if HAVE_CUDA
    if (val.device->type == DeviceType::GPU) {
      float* t = new float[val.d.size()];
      generate(t, t + val.d.size(), b);
      CUDA_CHECK(cudaMemcpy(val.v, t, sizeof(real) * val.d.size(), cudaMemcpyHostToDevice));
      delete[] t;
    }
#endif
  }
}

void TensorTools::randomize_normal(Tensor& val, real mean, real stddev) {
  normal_distribution<real> distribution(mean, stddev);
  auto b = [&] {return distribution(*rndeng);};
  if (val.device->type == DeviceType::CPU) {
    generate(val.v, val.v + val.d.size(), b);
  } else {
#if HAVE_CUDA
    if (val.device->type == DeviceType::GPU) {
      float* t = new float[val.d.size()];
      generate(t, t + val.d.size(), b);
      CUDA_CHECK(cudaMemcpy(val.v, t, sizeof(real) * val.d.size(), cudaMemcpyHostToDevice));
      delete[] t;
    }
#endif
  }
}

void TensorTools::randomize_uniform(Tensor& val, real left, real right) {
  uniform_real_distribution<real> distribution(left, right);
  auto b = [&] {return distribution(*rndeng);};
  if (val.device->type == DeviceType::CPU) {
    generate(val.v, val.v + val.d.size(), b);
  } else {
#if HAVE_CUDA
    if (val.device->type == DeviceType::GPU) {
      float* t = new float[val.d.size()];
      generate(t, t + val.d.size(), b);
      CUDA_CHECK(cudaMemcpy(val.v, t, sizeof(real) * val.d.size(), cudaMemcpyHostToDevice));
      delete[] t;
    }
#endif
  }
}

void TensorTools::randomize_orthonormal(Tensor& val, real scale) {
  if (val.d.nd != 2 || val.d[0] != val.d[1])
    throw std::runtime_error("Attempt to set a tensor that is not a square matrix to an orthogonal matrix");
#ifdef HAVE_CUDA
  throw std::runtime_error("Orthonormal initialization not implemented in CUDA (we welcome pull requests)");
#else
  randomize_uniform(val, -1.0, 1.0);
  Eigen::JacobiSVD<Eigen::MatrixXf> svd(*val, Eigen::ComputeFullU | Eigen::ComputeThinV);
  *val = scale * svd.matrixU();
#endif
}

<<<<<<< HEAD
=======
template<class Archive>
void Tensor::save(Archive& ar, const unsigned int ver) const {
  ar & d;
  int dev_id = ((device == default_device) ? (int) - 1 : device->device_id);
  ar & dev_id;
  ar & mem_pool;
  if (device->type == DeviceType::CPU) {
    ar & boost::serialization::make_array(v, d.size());
  } else {
#ifdef HAVE_CUDA
    if (device->type == DeviceType::GPU) {
      float* vc = static_cast<float*>(std::malloc(d.size() * sizeof(float)));
      CUDA_CHECK(cudaMemcpy(vc, v, d.size() * sizeof(float), cudaMemcpyDeviceToHost));
      ar & boost::serialization::make_array(vc, d.size());
      free(vc);
    }
#endif
  }
}

template<class Archive>
void Tensor::load(Archive& ar, const unsigned int ver) {
  ar & d;
  int dev_id = -1;
  // This default value is for backward compatibility with models that were
  // saved without information about what mempool a tensor belongs to.
  mem_pool = DeviceMempool::PS;
  if (ver > 0) {
    ar & dev_id;
    ar & mem_pool;
  }
  if (dev_id == -1) {
    device = default_device;
  } else {
    DYNET_ASSERT(dev_id > 0 && dev_id < (int)devices.size(), "Bad device id " << dev_id << " in Tensor::load with " << devices.size() << " total devices");
    device = devices[dev_id];
  }
  device->allocate_tensor(mem_pool, *this);
  if (device->type == DeviceType::CPU) {
    ar & boost::serialization::make_array(v, d.size());
  } else {
#ifdef HAVE_CUDA
    if (device->type == DeviceType::GPU) {
      float* vc = static_cast<float*>(std::malloc(d.size() * sizeof(float)));
      ar & boost::serialization::make_array(vc, d.size());
      CUDA_CHECK(cudaMemcpyAsync(v, vc, d.size() * sizeof(float), cudaMemcpyHostToDevice));
      free(vc);
    }
#endif
  }
}
DYNET_SAVELOAD_IMPL(Tensor)

>>>>>>> e36b3c72
real rand01() {
  uniform_real_distribution<real> distribution(0, 1);
  return distribution(*rndeng);
}

int rand0n(int n) {
  if (n <= 0) throw std::runtime_error("Integer upper bound is non-positive");
  int x = rand01() * n;
  while (n == x) { x = rand01() * n; }
  return x;
}

real rand_normal() {
  normal_distribution<real> distribution(0, 1);
  return distribution(*rndeng);
}

#endif

// ---- CPU/GPU operations
// TODO: would like to get rid of all the verbose code dispatching o the appropriate device
template <class MyDevice>
void TensorTools::accumulate_dev(MyDevice & dev, Tensor& v, const Tensor& v_src) {
  DYNET_ASSERT(v.d.size() == v_src.d.size(), "TensorTools::accumulate can only be used with tensors of identical size");
  v.tvec().device(*dev.edevice) += v_src.tvec();
}
#ifdef __CUDACC__
template void TensorTools::accumulate_dev<Device_GPU>(Device_GPU & dev, Tensor& v, const Tensor& v_src);
#else
template void TensorTools::accumulate_dev<Device_CPU>(Device_CPU & dev, Tensor& v, const Tensor& v_src);
#ifdef HAVE_CUDA
extern template void TensorTools::accumulate_dev<Device_GPU>(Device_GPU & dev, Tensor& v, const Tensor& v_src);
void TensorTools::accumulate(Tensor& v, const Tensor& v_src) {
  if (v.device->type == DeviceType::CPU) { return accumulate_dev(*(Device_CPU*)v.device, v, v_src); }
  else if (v.device->type == DeviceType::GPU) { return accumulate_dev(*(Device_GPU*)v.device, v, v_src); }
  else { throw std::runtime_error("Bad device type"); }
}
#else
void TensorTools::accumulate(Tensor& v, const Tensor& v_src) {
  if (v.device->type == DeviceType::CPU) { return accumulate_dev(*(Device_CPU*)v.device, v, v_src); }
  else { throw std::runtime_error("Bad device type"); }
}
#endif
#endif

template <class MyDevice>
void TensorTools::constant_dev(MyDevice & dev, Tensor& d, float c) {
  d.tvec().device(*dev.edevice) = d.tvec().constant(c);
}
#ifdef __CUDACC__
template void TensorTools::constant_dev<Device_GPU>(Device_GPU & dev, Tensor& d, float c);
#else
template void TensorTools::constant_dev<Device_CPU>(Device_CPU & dev, Tensor& d, float c);
#ifdef HAVE_CUDA
extern template void TensorTools::constant_dev<Device_GPU>(Device_GPU & dev, Tensor& d, float c);
void TensorTools::constant(Tensor& d, float c) {
  if (d.device->type == DeviceType::CPU) { return constant_dev(*(Device_CPU*)d.device, d, c); }
  else if (d.device->type == DeviceType::GPU) { return constant_dev(*(Device_GPU*)d.device, d, c); }
  else { throw std::runtime_error("Bad device type"); }
}
#else
void TensorTools::constant(Tensor& d, float c) {
  if (d.device->type == DeviceType::CPU) { return constant_dev(*(Device_CPU*)d.device, d, c); }
  else { throw std::runtime_error("Bad device type"); }
}
#endif
#endif

template <class MyDevice>
void TensorTools::clip_dev(MyDevice & dev, Tensor& d, float left, float right) {
  d.tvec().device(*dev.edevice) = d.tvec().cwiseMax(left).cwiseMin(right);
}
#ifdef __CUDACC__
template void TensorTools::clip_dev<Device_GPU>(Device_GPU & dev, Tensor& d, float left, float right);
#else
template void TensorTools::clip_dev<Device_CPU>(Device_CPU & dev, Tensor& d, float left, float right);
#ifdef HAVE_CUDA
extern template void TensorTools::clip_dev<Device_GPU>(Device_GPU & dev, Tensor& d, float left, float right);
void TensorTools::clip(Tensor& d, float left, float right) {
  if (d.device->type == DeviceType::CPU) { return clip_dev(*(Device_CPU*)d.device, d, left, right); }
  else if (d.device->type == DeviceType::GPU) { return clip_dev(*(Device_GPU*)d.device, d, left, right); }
  else { throw std::runtime_error("Bad device type"); }
}
#else
void TensorTools::clip(Tensor& d, float left, float right) {
  if (d.device->type == DeviceType::CPU) { return clip_dev(*(Device_CPU*)d.device, d, left, right); }
  else { throw std::runtime_error("Bad device type"); }
}
#endif
#endif

template <class MyDevice>
IndexTensor TensorTools::argmax_dev(MyDevice & dev, const Tensor& v, unsigned dim, unsigned num) {
  if(num > 1)
    DYNET_RUNTIME_ERR("Currently do not support num > 1 in argmax");
  DYNET_ARG_CHECK(v.mem_pool != DeviceMempool::NONE, "Input Tensor to TensorTools::argmax must be associated with a memory pool.");
  Dim ids_dim = v.d; ids_dim.d[dim] = num;
  IndexTensor ids(ids_dim, nullptr, v.device, v.mem_pool);
  AlignedMemoryPool* pool = v.device->pools[(size_t)v.mem_pool];
  ids.v = static_cast<Eigen::DenseIndex*>(pool->allocate(ids_dim.size() * sizeof(Eigen::DenseIndex)));
  ids.tb<3>().device(*dev.edevice) = v.tb<4>().argmax(dim);
  return ids;
}
#ifdef __CUDACC__
template IndexTensor TensorTools::argmax_dev<Device_GPU>(Device_GPU & dev, const Tensor& d, unsigned dim, unsigned num);
#else
template IndexTensor TensorTools::argmax_dev<Device_CPU>(Device_CPU & dev, const Tensor& d, unsigned dim, unsigned num);
#ifdef HAVE_CUDA
extern template IndexTensor TensorTools::argmax_dev<Device_GPU>(Device_GPU & dev, const Tensor& d, unsigned dim, unsigned num);
IndexTensor TensorTools::argmax(const Tensor& d, unsigned dim, unsigned num) {
  if (d.device->type == DeviceType::CPU) { return argmax_dev(*(Device_CPU*)d.device, d, dim, num); }
  else if (d.device->type == DeviceType::GPU) { return argmax_dev(*(Device_GPU*)d.device, d, dim, num); }
  else { throw std::runtime_error("Bad device type"); }
}
#else
IndexTensor TensorTools::argmax(const Tensor& d, unsigned dim, unsigned num) {
  if (d.device->type == DeviceType::CPU) { return argmax_dev(*(Device_CPU*)d.device, d, dim, num); }
  else { throw std::runtime_error("Bad device type"); }
}
#endif
#endif

template <class MyDevice>
IndexTensor TensorTools::categorical_sample_log_prob_dev(MyDevice & dev, const Tensor& v, unsigned dim, unsigned num) {
  if(num > 1)
    DYNET_RUNTIME_ERR("Currently do not support num > 1 in categorical_sample_log_prob");
  DYNET_ARG_CHECK(v.mem_pool != DeviceMempool::NONE, "Input Tensor to TensorTools::argmax must be associated with a memory pool.");
  Dim ids_dim = v.d; ids_dim.d[dim] = num;
  IndexTensor ids(ids_dim, nullptr, v.device, v.mem_pool);
  AlignedMemoryPool* pool = v.device->pools[(int)v.mem_pool];
  ids.v = static_cast<Eigen::DenseIndex*>(pool->allocate(ids_dim.size() * sizeof(Eigen::DenseIndex)));
  size_t used = pool->used();
  Dim copy_dim = v.d; // TODO: make this match num to enable num
  Tensor copy(copy_dim, nullptr, v.device, v.mem_pool);
  copy.v = static_cast<float*>(pool->allocate(v.d.size() * sizeof(float)));
  TensorTools::randomize_uniform(copy);
  ids.tb<3>().device(*dev.edevice) = (v.tb<4>() - (-copy.tb<4>().log()).log()).argmax(dim);
  pool->set_used(used);
  return ids;
}
#ifdef __CUDACC__
template IndexTensor TensorTools::categorical_sample_log_prob_dev<Device_GPU>(Device_GPU & dev, const Tensor& d, unsigned dim, unsigned num);
#else
template IndexTensor TensorTools::categorical_sample_log_prob_dev<Device_CPU>(Device_CPU & dev, const Tensor& d, unsigned dim, unsigned num);
#ifdef HAVE_CUDA
extern template IndexTensor TensorTools::categorical_sample_log_prob_dev<Device_GPU>(Device_GPU & dev, const Tensor& d, unsigned dim, unsigned num);
IndexTensor TensorTools::categorical_sample_log_prob(const Tensor& d, unsigned dim, unsigned num) {
  if (d.device->type == DeviceType::CPU) { return categorical_sample_log_prob_dev(*(Device_CPU*)d.device, d, dim, num); }
  else if (d.device->type == DeviceType::GPU) { return categorical_sample_log_prob_dev(*(Device_GPU*)d.device, d, dim, num); }
  else { throw std::runtime_error("Bad device type"); }
}
#else
IndexTensor TensorTools::categorical_sample_log_prob(const Tensor& d, unsigned dim, unsigned num) {
  if (d.device->type == DeviceType::CPU) { return categorical_sample_log_prob_dev(*(Device_CPU*)d.device, d, dim, num); }
  else { throw std::runtime_error("Bad device type"); }
}
#endif
#endif

} // namespace dynet
<|MERGE_RESOLUTION|>--- conflicted
+++ resolved
@@ -5,14 +5,7 @@
 #include <vector>
 #include <cstring>
 
-<<<<<<< HEAD
-#if HAVE_CUDA
-=======
-#include <boost/serialization/version.hpp>
-#include <boost/serialization/array.hpp>
-
-#ifdef __CUDACC__
->>>>>>> e36b3c72
+#ifdef __CUDACC__
 #include "dynet/gpu-ops.h"
 #include "dynet/cuda.h"
 #endif
@@ -249,62 +242,6 @@
 #endif
 }
 
-<<<<<<< HEAD
-=======
-template<class Archive>
-void Tensor::save(Archive& ar, const unsigned int ver) const {
-  ar & d;
-  int dev_id = ((device == default_device) ? (int) - 1 : device->device_id);
-  ar & dev_id;
-  ar & mem_pool;
-  if (device->type == DeviceType::CPU) {
-    ar & boost::serialization::make_array(v, d.size());
-  } else {
-#ifdef HAVE_CUDA
-    if (device->type == DeviceType::GPU) {
-      float* vc = static_cast<float*>(std::malloc(d.size() * sizeof(float)));
-      CUDA_CHECK(cudaMemcpy(vc, v, d.size() * sizeof(float), cudaMemcpyDeviceToHost));
-      ar & boost::serialization::make_array(vc, d.size());
-      free(vc);
-    }
-#endif
-  }
-}
-
-template<class Archive>
-void Tensor::load(Archive& ar, const unsigned int ver) {
-  ar & d;
-  int dev_id = -1;
-  // This default value is for backward compatibility with models that were
-  // saved without information about what mempool a tensor belongs to.
-  mem_pool = DeviceMempool::PS;
-  if (ver > 0) {
-    ar & dev_id;
-    ar & mem_pool;
-  }
-  if (dev_id == -1) {
-    device = default_device;
-  } else {
-    DYNET_ASSERT(dev_id > 0 && dev_id < (int)devices.size(), "Bad device id " << dev_id << " in Tensor::load with " << devices.size() << " total devices");
-    device = devices[dev_id];
-  }
-  device->allocate_tensor(mem_pool, *this);
-  if (device->type == DeviceType::CPU) {
-    ar & boost::serialization::make_array(v, d.size());
-  } else {
-#ifdef HAVE_CUDA
-    if (device->type == DeviceType::GPU) {
-      float* vc = static_cast<float*>(std::malloc(d.size() * sizeof(float)));
-      ar & boost::serialization::make_array(vc, d.size());
-      CUDA_CHECK(cudaMemcpyAsync(v, vc, d.size() * sizeof(float), cudaMemcpyHostToDevice));
-      free(vc);
-    }
-#endif
-  }
-}
-DYNET_SAVELOAD_IMPL(Tensor)
-
->>>>>>> e36b3c72
 real rand01() {
   uniform_real_distribution<real> distribution(0, 1);
   return distribution(*rndeng);
